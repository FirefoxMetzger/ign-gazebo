--- conflicted
+++ resolved
@@ -11,7 +11,7 @@
           - wget http://packages.osrfoundation.org/gazebo.key -O - | apt-key add -
           - apt-get update
           - apt-get -y install
-            cmake curl git mercurial cppcheck valgrind g++-8
+            cmake build-essential curl git mercurial cppcheck valgrind g++-8
             libgflags-dev doxygen ruby-ronn libtinyxml2-dev libtinyxml-dev
             software-properties-common libeigen3-dev
           - update-alternatives --install /usr/bin/gcc gcc /usr/bin/gcc-8 800 --slave /usr/bin/g++ g++ /usr/bin/g++-8 --slave /usr/bin/gcov gcov /usr/bin/gcov-8
@@ -23,7 +23,6 @@
           - cd lcov
           - make install
           - cd ..
-<<<<<<< HEAD
           # Dependency: Ignition packages
           - apt-get -y install
             libignition-cmake2-dev
@@ -36,112 +35,6 @@
             libignition-tools-dev
             libignition-transport6-dev
             libsdformat8-dev
-=======
-          # Ignition tools
-          - apt install -y
-            ruby-ronn ruby-dev
-          - hg clone http://bitbucket.org/ignitionrobotics/ign-tools -b default
-          - cd ign-tools
-          - mkdir build
-          - cd build
-          - cmake ..
-          - make -j4 install
-          - cd ../..
-          # Ignition cmake
-          - hg clone http://bitbucket.org/ignitionrobotics/ign-cmake -b gz11
-          - cd ign-cmake
-          - mkdir build
-          - cd build
-          - cmake ..
-          - make -j4 install
-          - cd ../..
-          # Ignition plugin
-          - hg clone http://bitbucket.org/ignitionrobotics/ign-plugin -b default
-          - cd ign-plugin
-          - mkdir build
-          - cd build
-          - cmake ..
-          - make -j4 install
-          - cd ../..
-          # Ignition math
-          - hg clone http://bitbucket.org/ignitionrobotics/ign-math -b gz11
-          - cd ign-math
-          - mkdir build
-          - cd build
-          - cmake ..
-          - make -j4 install
-          - cd ../..
-          # SDFormat
-          - hg clone http://bitbucket.org/osrf/sdformat -b gz11
-          - cd sdformat
-          - mkdir build
-          - cd build
-          - cmake ..
-          - make -j4 install
-          - cd ../..
-          # Ignition common
-          - apt install -y
-            uuid-dev
-            libavcodec-dev libavdevice-dev libavformat-dev libavutil-dev
-            libfreeimage-dev libgts-dev libswscale-dev
-          - hg clone http://bitbucket.org/ignitionrobotics/ign-common -b gz11
-          - cd ign-common
-          - mkdir build
-          - cd build
-          - cmake ..
-          - make -j4 install
-          - cd ../..
-          # Ignition msgs
-          - apt install -y
-            protobuf-compiler libprotoc-dev libprotobuf-dev
-          - hg clone http://bitbucket.org/ignitionrobotics/ign-msgs -b gz11
-          - cd ign-msgs
-          - mkdir build
-          - cd build
-          - cmake ..
-          - make -j4 install
-          - cd ../..
-          # Ignition transport
-          - apt install -y
-            libzmq3-dev
-            libsqlite3-dev
-          - hg clone http://bitbucket.org/ignitionrobotics/ign-transport -b gz11
-          - cd ign-transport
-          - mkdir build
-          - cd build
-          - cmake ..
-          - make -j4 install
-          - cd ../..
-          # Ignition rendering
-          - apt install -y
-            libogre-1.9-dev
-            libglew-dev libfreeimage-dev freeglut3-dev libxmu-dev libxi-dev
-          - hg clone http://bitbucket.org/ignitionrobotics/ign-rendering -b gz11
-          - cd ign-rendering
-          - mkdir build
-          - cd build
-          - cmake ..
-          - make -j4 install
-          - cd ../..
-          # Ignition gui
-          - apt install -y
-            qtbase5-dev libtinyxml2-dev
-            qtdeclarative5-dev
-            qtquickcontrols2-5-dev
-            qml-module-qtquick2
-            qml-module-qtquick-controls
-            qml-module-qtquick-controls2
-            qml-module-qtquick-dialogs
-            qml-module-qtquick-layouts
-            qml-module-qt-labs-folderlistmodel
-            qml-module-qt-labs-settings
-          - hg clone http://bitbucket.org/ignitionrobotics/ign-gui -b gz11
-          - cd ign-gui
-          - mkdir build
-          - cd build
-          - cmake ..
-          - make -j4 install
-          - cd ../..
           # Ignition physics
           ## DARTsim
           - apt-add-repository -y ppa:dartsim
@@ -158,21 +51,14 @@
           # may run out of memory if ran in parallel
           - make install
           - cd ../..
->>>>>>> 5fb594f4
           # Ignition Gazebo
           - mkdir build
           - cd build
           - cmake .. -DCMAKE_BUILD_TYPE=coverage
-<<<<<<< HEAD
           - make -j4 install
-          - make test
-          # - make coverage
-=======
-          - make -j4
           - make test ARGS="-VV"
           - make coverage
->>>>>>> 5fb594f4
           # Use a special version of codecov for handling gcc8 output.
-          # - bash <(curl -s https://raw.githubusercontent.com/codecov/codecov-bash/4678d212cce2078bbaaf5027af0c0dafaad6a095/codecov) -X gcovout
+          - bash <(curl -s https://raw.githubusercontent.com/codecov/codecov-bash/4678d212cce2078bbaaf5027af0c0dafaad6a095/codecov) -X gcovout
           - make codecheck
           # - valgrind --tool=memcheck --memcheck:leak-check=full --memcheck:error-exitcode=1 ./bin/ign-gazebo -iterations 10