/*
 * Copyright (C) 2018 Open Source Robotics Foundation
 *
 * Licensed under the Apache License, Version 2.0 (the "License");
 * you may not use this file except in compliance with the License.
 * You may obtain a copy of the License at
 *
 *     http://www.apache.org/licenses/LICENSE-2.0
 *
 * Unless required by applicable law or agreed to in writing, software
 * distributed under the License is distributed on an "AS IS" BASIS,
 * WITHOUT WARRANTIES OR CONDITIONS OF ANY KIND, either express or implied.
 * See the License for the specific language governing permissions and
 * limitations under the License.
 *
*/
#ifndef IGNITION_GAZEBO_SIMULATIONRUNNER_HH_
#define IGNITION_GAZEBO_SIMULATIONRUNNER_HH_

#include <atomic>
#include <chrono>
#include <functional>
#include <list>
#include <memory>
#include <string>
#include <unordered_set>
#include <utility>
#include <vector>

#include <sdf/Collision.hh>
#include <sdf/Joint.hh>
#include <sdf/Light.hh>
#include <sdf/Link.hh>
#include <sdf/Model.hh>
#include <sdf/Physics.hh>
#include <sdf/Sensor.hh>
#include <sdf/Visual.hh>
#include <sdf/World.hh>

#include <ignition/common/Event.hh>
#include <ignition/common/WorkerPool.hh>
#include <ignition/math/Stopwatch.hh>
#include <ignition/transport/Node.hh>

#include "ignition/gazebo/config.hh"
#include "ignition/gazebo/EntityComponentManager.hh"
#include "ignition/gazebo/EventManager.hh"
#include "ignition/gazebo/Export.hh"
#include "ignition/gazebo/System.hh"
#include "ignition/gazebo/SystemLoader.hh"
#include "ignition/gazebo/SystemPluginPtr.hh"
#include "ignition/gazebo/Types.hh"

using namespace std::chrono_literals;

namespace ignition
{
  namespace gazebo
  {
    // Inline bracket to help doxygen filtering.
    inline namespace IGNITION_GAZEBO_VERSION_NAMESPACE {
    // Forward declarations.
    class SimulationRunnerPrivate;

    /// \brief Class to hold systems internally
    class SystemInternal
    {
      /// \brief Constructor
      public: explicit SystemInternal(const SystemPluginPtr &_systemPlugin)
              : systemPlugin(_systemPlugin),
                system(systemPlugin->QueryInterface<System>()),
                preupdate(systemPlugin->QueryInterface<ISystemPreUpdate>()),
                update(systemPlugin->QueryInterface<ISystemUpdate>()),
                postupdate(systemPlugin->QueryInterface<ISystemPostUpdate>())
      {
      }

      /// \brief Plugin object. This manages the lifecycle of the instantiated
      /// class as well as the shared library.
      public: SystemPluginPtr systemPlugin;

      /// \brief Access this system via the `System` interface
      public: System *system = nullptr;

      /// \brief Access this system via the ISystemPreUpdate interface
      /// Will be nullptr if the System doesn't implement this interface.
      public: ISystemPreUpdate *preupdate = nullptr;

      /// \brief Access this system via the ISystemUpdate interface
      /// Will be nullptr if the System doesn't implement this interface.
      public: ISystemUpdate *update = nullptr;

      /// \brief Access this system via the ISystemPostUpdate interface
      /// Will be nullptr if the System doesn't implement this interface.
      public: ISystemPostUpdate *postupdate = nullptr;

      /// \brief Vector of queries and callbacks
      public: std::vector<EntityQueryCallback> updates;
    };

    class IGNITION_GAZEBO_VISIBLE SimulationRunner
    {
      /// \brief Constructor
      /// \param[in] _world Pointer to the SDF world.
      /// \param[in] _systemLoader Reference to system manager.
      public: explicit SimulationRunner(const sdf::World *_world,
                                        const SystemLoaderPtr &_systemLoader);

      /// \brief Destructor.
      public: virtual ~SimulationRunner();

      /// \brief Stop running
      public: void Stop();

      /// \brief Run the simulationrunner.
      /// \param[in] _iterations Number of iterations.
      /// \return True if the operation completed successfully.
      public: bool Run(const uint64_t _iterations);

      /// \brief Add system after the simulation runner has been instantiated
      /// \param[in] _system System to be added
      public: void AddSystem(const SystemPluginPtr &_system);

      /// \brief Update all the systems
      public: void UpdateSystems();

      /// \brief Publish current world statistics.
      public: void PublishStats();

      /// \brief Create all entities that exist in the sdf::World object and
      /// load their plugins.
      /// \param[in] _world SDF world object.
      /// \return Id of world entity.
      public: EntityId CreateEntities(const sdf::World *_world);

      /// \brief Create all entities that exist in the sdf::Model object and
      /// load their plugins.
      /// \param[in] _model SDF model object.
      /// \return Id of model entity.
      public: EntityId CreateEntities(const sdf::Model *_model);

      /// \brief Create all entities that exist in the sdf::Light object and
      /// load their plugins.
      /// \param[in] _light SDF light object.
      /// \return Id of light entity.
      public: EntityId CreateEntities(const sdf::Light *_light);

      /// \brief Create all entities that exist in the sdf::Link object and
      /// load their plugins.
      /// \param[in] _link SDF link object.
      /// \return Id of link entity.
      public: EntityId CreateEntities(const sdf::Link *_link);

      /// \brief Create all entities that exist in the sdf::Joint object and
      /// load their plugins.
      /// \param[in] _joint SDF joint object.
      /// \return Id of joint entity.
      public: EntityId CreateEntities(const sdf::Joint *_joint);

      /// \brief Create all entities that exist in the sdf::Visual object and
      /// load their plugins.
      /// \param[in] _visual SDF visual object.
      /// \return Id of visual entity.
      public: EntityId CreateEntities(const sdf::Visual *_visual);

      /// \brief Create all entities that exist in the sdf::Collision object and
      /// load their plugins.
      /// \param[in] _collision SDF collision object.
      /// \return Id of collision entity.
      public: EntityId CreateEntities(const sdf::Collision *_collision);

      /// \brief Create all entities that exist in the sdf::Sensor object and
      /// load their plugins.
      /// \param[in] _sensor SDF sensor object.
      /// \return Id of sensor entity.
      public: EntityId CreateEntities(const sdf::Sensor *_sensor);

      /// \brief Load system plugins for a given entity.
      /// \param[in] _sdf SDF element
      /// \param[in] _id Entity Id
      public: void LoadPlugins(const sdf::ElementPtr &_sdf, const EntityId _id);

      /// \brief Get whether this is running. When running is true,
      /// then simulation is stepping forward.
      /// \return True if the server is running.
      public: bool Running() const;

      /// \brief Get the number of iterations the server has executed.
      /// \return The current iteration count.
      public: uint64_t IterationCount() const;

      /// \brief Get the number of entities on the runner.
      /// \return Entity count.
      public: size_t EntityCount() const;

      /// \brief Get the number of systems on the runner.
      /// \return System count.
      public: size_t SystemCount() const;

      /// \brief Set the update period. The update period is the wall-clock
      /// time between updates of all systems. Note that even if systems
      /// are being updated, this doesn't mean sim time is increasing.
      /// \param[in] _updatePeriod Duration between updates.
      public: void SetUpdatePeriod(
                  const std::chrono::steady_clock::duration &_updatePeriod);

      /// \brief Get the update period.
      /// \return The update period.
      public: const std::chrono::steady_clock::duration &UpdatePeriod() const;

      /// \brief Set the paused state.
      /// \param[in] _paused True to pause the simulation runner.
      public: void SetPaused(const bool _paused);

      /// \brief Get the pause state.
      /// \return True if the simulation runner is paused, false otherwise.
      public: bool Paused() const;

      /// \brief Get the EntityComponentManager
      /// \return Reference to the entity component manager.
      public: const EntityComponentManager &EntityCompMgr() const;

      /// \brief Return an entity with the provided name.
      /// \details If multiple entities with the same name exist, the first
      /// entity found will be returned.
      /// \param[in] _name Name of the entity.
      /// \return Id of the entity, if the entity exists in the world. Otherwise
      /// std::nullopt.
      public: std::optional<EntityId> EntityByName(
                  const std::string &_name) const;

      /// \brief Return true if an entity with the provided name exists.
      /// \param[in] _name Name of the entity.
      /// \return True if the entity exists in the world.
      public: bool HasEntity(const std::string &_name) const;

      /// \brief Return true if an entity exists with the
      /// provided name and the entity was queued for deletion. Note that
      /// the entity is not erased immediately. Entity deletion happens at
      /// the end of the next (or current depending on when this function is
      /// called) simulation step.
      /// \param[in] _name Name of the entity to delete.
      /// \return True if the entity exists in the world and it was queued
      /// for deletion.
      public: bool RequestEraseEntity(const std::string &_name);

      /// \brief Return true if an entity exists with the
      /// provided id and the entity was queued for deletion. Note that
      /// the entity is not erased immediately. Entity deletion happens at
      /// the end of the next (or current depending on when this function is
      /// called) simulation step.
      /// \details If multiple entities with the same name exist, only the
      /// first entity found will be deleted.
      /// \param[in] _id Id of the entity to delete.
      /// \return True if the entity exists in the world and it was queued
      /// for deletion.
      public: bool RequestEraseEntity(const EntityId _id);

      /// \brief Get the EventManager
      /// \return Reference to the event manager.
      public: const EventManager &EventMgr() const;

      /// \brief Get the current info object.
      /// \return Current info.
      public: const UpdateInfo &CurrentInfo() const;

      /// \brief Get the step size;
      /// \return Step size.
      public: const ignition::math::clock::duration &StepSize() const;

      /// \brief Set the step size;
      /// \param[in] _step Step size.
      public: void SetStepSize(const ignition::math::clock::duration &_step);

      /// \brief World control service callback. This function stores the
      /// the request which will then be processed by the ProcessMessages
      /// function.
      /// \param[in] _req Request from client, currently handling play / pause
      /// and multistep.
      /// \param[out] _res Response to client, true if successful.
      /// \return True for success
      private: bool OnWorldControl(const msgs::WorldControl &_req,
                                         msgs::Boolean &_res);

      /// \brief Calculate real time factor and populate currentInfo.
      private: void UpdateCurrentInfo();

      /// \brief Process all buffered messages. Ths function is called at
      /// the end of an update iteration.
      private: void ProcessMessages();

      /// \brief Process world control service messages.
      private: void ProcessWorldControl();

      /// \brief This is used to indicate that Run has been called, and the
      /// server is in the run state.
      private: std::atomic<bool> running{false};

      /// \brief All the systems.
      private: std::vector<SystemInternal> systems;

      /// \brief Systems implementing Configure
      private: std::vector<ISystemConfigure *> systemsConfigure;

      /// \brief Systems implementing PreUpdate
      private: std::vector<ISystemPreUpdate *> systemsPreupdate;

      /// \brief Systems implementing Update
      private: std::vector<ISystemUpdate *> systemsUpdate;

      /// \brief Systems implementing PostUpdate
      private: std::vector<ISystemPostUpdate *> systemsPostupdate;

      /// \brief Manager of all events.
      private: EventManager eventMgr;

      /// \brief Manager of all components.
      private: EntityComponentManager entityCompMgr;

      /// \brief A pool of worker threads.
      private: common::WorkerPool workerPool{2};

      /// \brief Wall time of the previous update.
      private: std::chrono::steady_clock::time_point prevUpdateRealTime;

      /// \brief A duration used to account for inaccuracies associated with
      /// sleep durations.
      private: std::chrono::steady_clock::duration sleepOffset{0};

      /// \brief This is the rate at which the systems are updated.
      /// The default update rate is 500hz, which is a period of 2ms.
      private: std::chrono::steady_clock::duration updatePeriod{2ms};

      /// \brief List of simulation times used to compute averages.
      private: std::list<std::chrono::steady_clock::duration> simTimes;

      /// \brief List of real times used to compute averages.
      private: std::list<std::chrono::steady_clock::duration> realTimes;

      /// \brief System loader, for loading system plugins.
      private: SystemLoaderPtr systemLoader;

      /// \brief Node for communication.
<<<<<<< HEAD
      public: std::unique_ptr<transport::Node> node{nullptr};
=======
      private: std::unique_ptr<transport::Node> node{nullptr};
>>>>>>> 0cf9f29e

      /// \brief World statistics publisher.
      private: ignition::transport::Node::Publisher statsPub;

      /// \brief Name of world being simulated.
      private: std::string worldName;

      /// \brief Stopwatch to keep track of wall time.
      private: ignition::math::Stopwatch realTimeWatch;

      /// \brief Step size
      private: ignition::math::clock::duration stepSize{10ms};

      /// \brief Connection to the pause event.
      private: ignition::common::ConnectionPtr pauseConn;

      /// \brief The real time factor calculated based on sim and real time
      /// averages.
      private: double realTimeFactor{0.0};

      /// \brief Number of simulation steps requested that haven't been
      /// executed yet.
      private: unsigned int pendingSimIterations{0};

      /// \brief Keeps the latest simulation info.
      private: UpdateInfo currentInfo;

      /// \brief Buffer of world control messages.
      private: std::list<msgs::WorldControl> worldControlMsgs;

      /// \brief Mutex to protect message buffers.
      private: std::mutex msgBufferMutex;
    };
    }
  }
}
#endif<|MERGE_RESOLUTION|>--- conflicted
+++ resolved
@@ -341,11 +341,7 @@
       private: SystemLoaderPtr systemLoader;
 
       /// \brief Node for communication.
-<<<<<<< HEAD
-      public: std::unique_ptr<transport::Node> node{nullptr};
-=======
       private: std::unique_ptr<transport::Node> node{nullptr};
->>>>>>> 0cf9f29e
 
       /// \brief World statistics publisher.
       private: ignition::transport::Node::Publisher statsPub;
