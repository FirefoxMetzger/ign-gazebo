/*
 * Copyright (C) 2018 Open Source Robotics Foundation
 *
 * Licensed under the Apache License, Version 2.0 (the "License");
 * you may not use this file except in compliance with the License.
 * You may obtain a copy of the License at
 *
 *     http://www.apache.org/licenses/LICENSE-2.0
 *
 * Unless required by applicable law or agreed to in writing, software
 * distributed under the License is distributed on an "AS IS" BASIS,
 * WITHOUT WARRANTIES OR CONDITIONS OF ANY KIND, either express or implied.
 * See the License for the specific language governing permissions and
 * limitations under the License.
 *
*/

#include <sdf/Collision.hh>
#include <sdf/Link.hh>
#include <sdf/Model.hh>
#include <sdf/Physics.hh>
#include <sdf/Visual.hh>
#include <sdf/World.hh>

#include "SimulationRunner.hh"

#include "ignition/gazebo/components/Collision.hh"
#include "ignition/gazebo/components/Geometry.hh"
#include "ignition/gazebo/components/Link.hh"
#include "ignition/gazebo/components/Material.hh"
#include "ignition/gazebo/components/Model.hh"
#include "ignition/gazebo/components/Name.hh"
#include "ignition/gazebo/components/ParentEntity.hh"
#include "ignition/gazebo/components/Pose.hh"
#include "ignition/gazebo/components/Visual.hh"
#include "ignition/gazebo/components/World.hh"
#include "ignition/gazebo/SystemManager.hh"

using namespace ignition;
using namespace gazebo;

using StringSet = std::unordered_set<std::string>;
using SystemPtr = SimulationRunner::SystemPtr;

//////////////////////////////////////////////////
SimulationRunner::SimulationRunner(const sdf::World *_world,
                                   const std::vector<SystemPtr> &_systems)
{
  // Keep world name
  this->worldName = _world->Name();

  // Store systems
  for (auto &system : _systems)
  {
    this->systems.push_back(SystemInternal(system));
  }

  // Get the first physics profile
  // \todo(louise) Support picking a specific profile
  auto physics = _world->PhysicsByIndex(0);
  if (!physics)
  {
    physics = _world->PhysicsDefault();
  }

  // Step size
  auto dur = std::chrono::duration<double>(physics->MaxStepSize());

  this->stepSize =
      std::chrono::duration_cast<std::chrono::steady_clock::duration>(
      dur);

  // Desired real time factor
  double desiredRtf = _world->PhysicsDefault()->RealTimeFactor();

  // The instantaneous real time factor is given as:
  //
  // RTF = sim_time / real_time
  //
  // Where the sim time is the step size times the number of sim iterations:
  //
  // sim_time = sim_it * step_size
  //
  // And the real time is the period times the number of iterations:
  //
  // real_time = it * period
  //
  // So we have:
  //
  // RTF = sim_it * step_size / it * period
  //
  // Considering no pause, sim_it equals it, so:
  //
  // RTF = step_size / period
  //
  // So to get a given RTF, our desired period is:
  //
  // period = step_size / RTF
  this->updatePeriod = std::chrono::nanoseconds(
      static_cast<int>(this->stepSize.count() / desiredRtf));

  // Create entities and components
  this->CreateEntities(_world);

  // World control
  this->node.Advertise("/world/" + this->worldName + "/control",
        &SimulationRunner::OnWorldControl, this);

  ignmsg << "World [" << _world->Name() << "] initialized with ["
         << physics->Name() << "] physics profile." << std::endl;
}

//////////////////////////////////////////////////
SimulationRunner::~SimulationRunner()
{
}

/////////////////////////////////////////////////
void SimulationRunner::InitSystems()
{
  // Initialize all the systems in parallel.
  for (SystemInternal &system : this->systems)
  {
    this->workerPool.AddWork([&system, this] ()
    {
<<<<<<< HEAD
      system.system->Init();
=======
      system.system->Init(system.updates);
>>>>>>> e004649f
    });
  }

  this->workerPool.WaitForResults();
}

/////////////////////////////////////////////////
void SimulationRunner::UpdateCurrentInfo()
{
  // Store the real time, and maintain a window size of 20.
  this->realTimes.push_back(this->realTimeWatch.ElapsedRunTime());
  if (this->realTimes.size() > 20)
  {
    this->realTimes.pop_front();
  }

  // Store the sim time, and maintain a window size of 20.
  this->simTimes.push_back(this->currentInfo.simTime);
  if (this->simTimes.size() > 20)
  {
    this->simTimes.pop_front();
  }

  // Compute the average sim and real times.
  std::chrono::steady_clock::duration simAvg{0}, realAvg{0};
  std::list<std::chrono::steady_clock::duration>::iterator simIter,
    realIter;

  simIter = ++(this->simTimes.begin());
  realIter = ++(this->realTimes.begin());
  while (simIter != this->simTimes.end() && realIter != this->realTimes.end())
  {
    simAvg += ((*simIter) - this->simTimes.front());
    realAvg += ((*realIter) - this->realTimes.front());
    ++simIter;
    ++realIter;
  }

  // RTF
  if (realAvg != 0ns)
  {
    this->realTimeFactor = math::precision(
          static_cast<double>(simAvg.count()) / realAvg.count(), 4);
  }

  // Fill the current update info
  this->currentInfo.realTime = this->realTimeWatch.ElapsedRunTime();
  if (!this->paused || this->pendingSimIterations > 0)
  {
    this->currentInfo.simTime += this->stepSize;
    ++this->currentInfo.iterations;
    this->currentInfo.dt = this->stepSize;

    if (this->pendingSimIterations > 0)
      --this->pendingSimIterations;
  }
  else
  {
    this->currentInfo.dt = std::chrono::steady_clock::duration::zero();
  }
}

/////////////////////////////////////////////////
void SimulationRunner::PublishStats()
{
  // Create the world statistics publisher.
  if (!this->statsPub.Valid())
  {
    transport::AdvertiseMessageOptions advertOpts;
    advertOpts.SetMsgsPerSec(5);
    this->statsPub = this->node.Advertise<ignition::msgs::WorldStatistics>(
          "/world/" + this->worldName + "/stats", advertOpts);
  }

  // Create the world statistics message.
  ignition::msgs::WorldStatistics msg;
  msg.set_real_time_factor(this->realTimeFactor);

  auto realTimeSecNsec =
    ignition::math::durationToSecNsec(this->currentInfo.realTime);

  auto simTimeSecNsec =
    ignition::math::durationToSecNsec(this->currentInfo.simTime);

  msg.mutable_real_time()->set_sec(realTimeSecNsec.first);
  msg.mutable_real_time()->set_nsec(realTimeSecNsec.second);

  msg.mutable_sim_time()->set_sec(simTimeSecNsec.first);
  msg.mutable_sim_time()->set_nsec(simTimeSecNsec.second);

  msg.set_iterations(this->currentInfo.iterations);

  msg.set_paused(this->paused);

  // Publish the message
  this->statsPub.Publish(msg);
}

/////////////////////////////////////////////////
void SimulationRunner::AddSystem(const SystemPtr &_system)
{
  this->systems.push_back(SystemInternal(_system));
  auto& systemInternal = this->systems.back();
  systemInternal.system->Init(systemInternal.updates);
}

/////////////////////////////////////////////////
void SimulationRunner::UpdateSystems()
{
  // \todo(nkoenig)  Systems used to be updated in parallel using
  // an ignition::common::WorkerPool. There is overhead associated with
  // this, most notably the creation and destruction of WorkOrders (see
  // WorkerPool.cc). We could turn on parallel updates in the future, and/or
  // turn it on if there are sufficient systems. More testing is required.

  // Update all the systems
  for (SystemInternal &system : this->systems)
  {
    for (EntityQueryCallback &cb : system.updates)
    {
<<<<<<< HEAD

    });
=======
      cb(this->currentInfo, this->entityCompMgr);
    }
>>>>>>> e004649f
  }
}

/////////////////////////////////////////////////
void SimulationRunner::Stop()
{
  this->running = false;
}

/////////////////////////////////////////////////
bool SimulationRunner::Run(const uint64_t _iterations)
{
  // \todo(nkoenig) Systems will need a an update structure, such as
  // priorties, or a dependency chain.
  //
  // \todo(nkoenig) We should implement the two-phase update detailed
  // in the design.

  // Keep track of wall clock time
  this->realTimeWatch.Start();

  // Variables for time keeping.
  std::chrono::steady_clock::time_point startTime;
  std::chrono::steady_clock::duration sleepTime;
  std::chrono::steady_clock::duration actualSleep;

  this->running = true;

  // Execute all the systems until we are told to stop, or the number of
  // iterations is reached.
  for (uint64_t startingIterations = this->iterations;
       this->running && (_iterations == 0 ||
         this->iterations < _iterations + startingIterations);
       ++this->iterations)
  {
    // Compute the time to sleep in order to match, as closely as possible,
    // the update period.
    sleepTime = std::max(0ns, this->prevUpdateRealTime +
        this->updatePeriod - std::chrono::steady_clock::now() -
        this->sleepOffset);
    actualSleep = 0ns;

    // Only sleep if needed.
    if (sleepTime > 0ns)
    {
      // Get the current time, sleep for the duration needed to match the
      // updatePeriod, and then record the actual time slept.
      startTime = std::chrono::steady_clock::now();
      std::this_thread::sleep_for(sleepTime);
      actualSleep = std::chrono::steady_clock::now() - startTime;
    }

    // Exponentially average out the difference between expected sleep time
    // and actual sleep time.
    this->sleepOffset =
      std::chrono::duration_cast<std::chrono::nanoseconds>(
          (actualSleep - sleepTime) * 0.01 + this->sleepOffset * 0.99);

    // Update time information
    this->UpdateCurrentInfo();

    // Publish info
    this->PublishStats();

    // Record when the update step starts.
    this->prevUpdateRealTime = std::chrono::steady_clock::now();

    // Update all the systems.
    this->UpdateSystems();
  }

  this->running = false;
  return true;
}

//////////////////////////////////////////////////
void SimulationRunner::CreateEntities(const sdf::World *_world)
{
  // World entity
  EntityId worldEntity = this->entityCompMgr.CreateEntity();

  // World components
  this->entityCompMgr.CreateComponent(worldEntity, components::World());
  this->entityCompMgr.CreateComponent(worldEntity,
      components::Name(_world->Name()));

  // Models
  for (uint64_t modelIndex = 0; modelIndex < _world->ModelCount();
      ++modelIndex)
  {
    auto model = _world->ModelByIndex(modelIndex);

    // Entity
    EntityId modelEntity = this->entityCompMgr.CreateEntity();

    // Components
    this->entityCompMgr.CreateComponent(modelEntity, components::Model());
    this->entityCompMgr.CreateComponent(modelEntity,
        components::Pose(model->Pose()));
    this->entityCompMgr.CreateComponent(modelEntity,
        components::Name(model->Name()));
    this->entityCompMgr.CreateComponent(modelEntity,
        components::ParentEntity(worldEntity));

    // Links
    for (uint64_t linkIndex = 0; linkIndex < model->LinkCount();
        ++linkIndex)
    {
      auto link = model->LinkByIndex(linkIndex);

      // Entity
      EntityId linkEntity = this->entityCompMgr.CreateEntity();

      // Components
      this->entityCompMgr.CreateComponent(linkEntity, components::Link());
      this->entityCompMgr.CreateComponent(linkEntity,
          components::Pose(link->Pose()));
      this->entityCompMgr.CreateComponent(linkEntity,
          components::Name(link->Name()));
      this->entityCompMgr.CreateComponent(linkEntity,
          components::ParentEntity(modelEntity));

      // Visuals
      for (uint64_t visualIndex = 0; visualIndex < link->VisualCount();
          ++visualIndex)
      {
        auto visual = link->VisualByIndex(visualIndex);

        // Entity
        EntityId visualEntity = this->entityCompMgr.CreateEntity();

        // Components
        this->entityCompMgr.CreateComponent(visualEntity, components::Visual());
        this->entityCompMgr.CreateComponent(visualEntity,
            components::Pose(visual->Pose()));
        this->entityCompMgr.CreateComponent(visualEntity,
            components::Name(visual->Name()));
        this->entityCompMgr.CreateComponent(visualEntity,
            components::ParentEntity(linkEntity));

        if (visual->Geom())
        {
          this->entityCompMgr.CreateComponent(visualEntity,
              components::Geometry(*visual->Geom()));
        }

        // \todo(louise) Populate with default material if undefined
        if (visual->Material())
        {
          this->entityCompMgr.CreateComponent(visualEntity,
              components::Material(*visual->Material()));
        }
      }

      // Collisions
      for (uint64_t collisionIndex = 0; collisionIndex < link->CollisionCount();
          ++collisionIndex)
      {
        auto collision = link->CollisionByIndex(collisionIndex);

        // Entity
        EntityId collisionEntity = this->entityCompMgr.CreateEntity();

        // Components
        this->entityCompMgr.CreateComponent(collisionEntity,
            components::Collision());
        this->entityCompMgr.CreateComponent(collisionEntity,
            components::Pose(collision->Pose()));
        this->entityCompMgr.CreateComponent(collisionEntity,
            components::Name(collision->Name()));
        this->entityCompMgr.CreateComponent(collisionEntity,
            components::ParentEntity(linkEntity));

        if (collision->Geom())
        {
          this->entityCompMgr.CreateComponent(collisionEntity,
              components::Geometry(*collision->Geom()));
        }
      }
    }
  }
}

/////////////////////////////////////////////////
bool SimulationRunner::Running() const
{
  return this->running;
}

/////////////////////////////////////////////////
uint64_t SimulationRunner::IterationCount() const
{
  return this->iterations;
}

/////////////////////////////////////////////////
size_t SimulationRunner::EntityCount() const
{
  return this->entityCompMgr.EntityCount();
}

/////////////////////////////////////////////////
size_t SimulationRunner::SystemCount() const
{
  return this->systems.size();
}

/////////////////////////////////////////////////
void SimulationRunner::SetUpdatePeriod(
    const std::chrono::steady_clock::duration &_updatePeriod)
{
  this->updatePeriod = _updatePeriod;
}

/////////////////////////////////////////////////
bool SimulationRunner::OnWorldControl(const msgs::WorldControl &_req,
                                      msgs::Boolean &_res)
{
  // Play / pause
  this->paused = _req.pause();

  // Step
  if (_req.multi_step() > 0)
  {
    // Pause for stepping, if not paused yet
    this->paused = true;

    this->pendingSimIterations += _req.multi_step();
  }

  _res.set_data(true);
  return true;
}<|MERGE_RESOLUTION|>--- conflicted
+++ resolved
@@ -123,11 +123,7 @@
   {
     this->workerPool.AddWork([&system, this] ()
     {
-<<<<<<< HEAD
       system.system->Init();
-=======
-      system.system->Init(system.updates);
->>>>>>> e004649f
     });
   }
 
@@ -231,7 +227,7 @@
 {
   this->systems.push_back(SystemInternal(_system));
   auto& systemInternal = this->systems.back();
-  systemInternal.system->Init(systemInternal.updates);
+  systemInternal.system->Init();
 }
 
 /////////////////////////////////////////////////
@@ -243,18 +239,17 @@
   // WorkerPool.cc). We could turn on parallel updates in the future, and/or
   // turn it on if there are sufficient systems. More testing is required.
 
-  // Update all the systems
   for (SystemInternal &system : this->systems)
   {
-    for (EntityQueryCallback &cb : system.updates)
-    {
-<<<<<<< HEAD
-
-    });
-=======
-      cb(this->currentInfo, this->entityCompMgr);
-    }
->>>>>>> e004649f
+    system.system->PreUpdate(this->currentInfo, this->entityCompMgr);
+  }
+  for (SystemInternal &system : this->systems)
+  {
+    system.system->Update(this->currentInfo, this->entityCompMgr);
+  }
+  for (SystemInternal &system : this->systems)
+  {
+    system.system->PostUpdate(this->currentInfo, this->entityCompMgr);
   }
 }
 
@@ -275,7 +270,6 @@
 
   // Keep track of wall clock time
   this->realTimeWatch.Start();
-
   // Variables for time keeping.
   std::chrono::steady_clock::time_point startTime;
   std::chrono::steady_clock::duration sleepTime;
