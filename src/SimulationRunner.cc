/*
 * Copyright (C) 2018 Open Source Robotics Foundation
 *
 * Licensed under the Apache License, Version 2.0 (the "License");
 * you may not use this file except in compliance with the License.
 * You may obtain a copy of the License at
 *
 *     http://www.apache.org/licenses/LICENSE-2.0
 *
 * Unless required by applicable law or agreed to in writing, software
 * distributed under the License is distributed on an "AS IS" BASIS,
 * WITHOUT WARRANTIES OR CONDITIONS OF ANY KIND, either express or implied.
 * See the License for the specific language governing permissions and
 * limitations under the License.
 *
*/

#include "SimulationRunner.hh"

#include "ignition/common/Profiler.hh"

#include "ignition/gazebo/components/Model.hh"
#include "ignition/gazebo/components/Name.hh"
#include "ignition/gazebo/components/World.hh"
#include "ignition/gazebo/Events.hh"
#include "ignition/gazebo/SdfEntityCreator.hh"

using namespace ignition;
using namespace gazebo;

using StringSet = std::unordered_set<std::string>;

//////////////////////////////////////////////////
SimulationRunner::SimulationRunner(const sdf::World *_world,
                                   const SystemLoaderPtr &_systemLoader,
                                   const ServerConfig &_config)
    // \todo(nkoenig) Either copy the world, or add copy constructor to the
    // World and other elements.
    : sdfWorld(_world), serverConfig(_config)
{
  if (nullptr == _world)
  {
    ignerr << "Can't start simulation runner with null world." << std::endl;
    return;
  }

  // Keep world name
  this->worldName = _world->Name();

  // Keep system loader so plugins can be loaded at runtime
  this->systemLoader = _systemLoader;

  // Get the first physics profile
  // \todo(louise) Support picking a specific profile
  auto physics = _world->PhysicsByIndex(0);
  if (!physics)
  {
    physics = _world->PhysicsDefault();
  }

  // Step size
  auto dur = std::chrono::duration<double>(physics->MaxStepSize());

  this->stepSize =
      std::chrono::duration_cast<std::chrono::steady_clock::duration>(
      dur);

  // Desired real time factor
  double desiredRtf = _world->PhysicsDefault()->RealTimeFactor();

  // The instantaneous real time factor is given as:
  //
  // RTF = sim_time / real_time
  //
  // Where the sim time is the step size times the number of sim iterations:
  //
  // sim_time = sim_it * step_size
  //
  // And the real time is the period times the number of iterations:
  //
  // real_time = it * period
  //
  // So we have:
  //
  // RTF = sim_it * step_size / it * period
  //
  // Considering no pause, sim_it equals it, so:
  //
  // RTF = step_size / period
  //
  // So to get a given RTF, our desired period is:
  //
  // period = step_size / RTF
  this->updatePeriod = std::chrono::nanoseconds(
      static_cast<int>(this->stepSize.count() / desiredRtf));

  this->pauseConn = this->eventMgr.Connect<events::Pause>(
      std::bind(&SimulationRunner::SetPaused, this, std::placeholders::_1));

  this->stopConn = this->eventMgr.Connect<events::Stop>(
      std::bind(&SimulationRunner::OnStop, this));

  this->loadPluginsConn = this->eventMgr.Connect<events::LoadPlugins>(
      std::bind(&SimulationRunner::LoadPlugins, this, std::placeholders::_1,
      std::placeholders::_2));

  // Create the level manager
  this->levelMgr = std::make_unique<LevelManager>(this, _config.UseLevels());

  // Check if this is going to be a distributed runner
  // Attempt to create the manager based on environment variables.
  // If the configuration is invalid, then networkMgr will be `nullptr`.
  if (_config.UseDistributedSimulation())
  {
    if (_config.NetworkRole().empty())
    {
<<<<<<< HEAD
      /// \todo(nkoenig) Add deprecation warning in ign-gazebo2, and remove
      /// part of the 'if' statement in ign-gazebo3.
      this->networkMgr = NetworkManager::Create(
          std::bind(&SimulationRunner::Step, this, std::placeholders::_1),
          this->entityCompMgr, &this->eventMgr);
=======
      /// \todo(nkoenig) Remove part of the 'if' statement in ign-gazebo3.
      this->networkMgr = NetworkManager::Create(&this->eventMgr);
>>>>>>> 02bcf2b3
    }
    else
    {
      this->networkMgr = NetworkManager::Create(
          std::bind(&SimulationRunner::Step, this, std::placeholders::_1),
          this->entityCompMgr, &this->eventMgr,
          NetworkConfig::FromValues(
            _config.NetworkRole(), _config.NetworkSecondaries()));
    }

    if (this->networkMgr->IsPrimary())
    {
      ignmsg << "Network Primary, expects ["
             << this->networkMgr->Config().numSecondariesExpected
             << "] secondaries." << std::endl;
    }
    else if (this->networkMgr->IsSecondary())
    {
      ignmsg << "Network Secondary, with namespace ["
             << this->networkMgr->Namespace() << "]." << std::endl;
    }
  }

  // Load the active levels
  this->levelMgr->UpdateLevelsState();

  // World control
  transport::NodeOptions opts;
  if (this->networkMgr)
  {
    opts.SetNameSpace(this->networkMgr->Namespace() +
                      "/world/" + this->worldName);
  }
  else
  {
    opts.SetNameSpace("/world/" + this->worldName);
  }

  this->node = std::make_unique<transport::Node>(opts);

  this->node->Advertise("control", &SimulationRunner::OnWorldControl, this);

  // Publish empty GUI messages for worlds that have no GUI in the beginning.
  // In the future, support modifying GUI from the server at runtime.
  if (_world->Gui())
  {
    this->guiMsg = convert<msgs::GUI>(*_world->Gui());
  }

  std::string infoService{"gui/info"};
  this->node->Advertise(infoService, &SimulationRunner::GuiInfoService, this);

  ignmsg << "Serving GUI information on [" << opts.NameSpace() << "/"
         << infoService << "]" << std::endl;

  ignmsg << "World [" << _world->Name() << "] initialized with ["
         << physics->Name() << "] physics profile." << std::endl;
}

//////////////////////////////////////////////////
SimulationRunner::~SimulationRunner() = default;

/////////////////////////////////////////////////
void SimulationRunner::UpdateCurrentInfo()
{
  IGN_PROFILE("SimulationRunner::UpdateCurrentInfo");

  // Store the real time and sim time only if not paused.
  if (this->realTimeWatch.Running())
  {
    this->realTimes.push_back(this->realTimeWatch.ElapsedRunTime());
    this->simTimes.push_back(this->currentInfo.simTime);
  }

  // Maintain a window size of 20 for realtime and simtime.
  if (this->realTimes.size() > 20)
    this->realTimes.pop_front();
  if (this->simTimes.size() > 20)
    this->simTimes.pop_front();

  // Compute the average sim and real times.
  std::chrono::steady_clock::duration simAvg{0}, realAvg{0};
  std::list<std::chrono::steady_clock::duration>::iterator simIter,
    realIter;

  simIter = ++(this->simTimes.begin());
  realIter = ++(this->realTimes.begin());
  while (simIter != this->simTimes.end() && realIter != this->realTimes.end())
  {
    simAvg += ((*simIter) - this->simTimes.front());
    realAvg += ((*realIter) - this->realTimes.front());
    ++simIter;
    ++realIter;
  }

  // RTF, only compute this if the realTime count is greater than zero. The
  // realtTime count could be zero if simulation was started paused.
  if (realAvg.count() > 0)
  {
    this->realTimeFactor = math::precision(
          static_cast<double>(simAvg.count()) / realAvg.count(), 4);
  }

  // Fill the current update info
  this->currentInfo.realTime = this->realTimeWatch.ElapsedRunTime();
  this->currentInfo.dt = std::chrono::steady_clock::duration::zero();

  // In the case that networking is not running, or this is a primary.
  // If this is a network secondary, this data is populated via the network.
  if (!this->currentInfo.paused &&
      (!this->networkMgr || this->networkMgr->IsPrimary()))
  {
    this->currentInfo.simTime += this->stepSize;
    ++this->currentInfo.iterations;
    this->currentInfo.dt = this->stepSize;
  }
}

/////////////////////////////////////////////////
void SimulationRunner::PublishStats()
{
  IGN_PROFILE("SimulationRunner::PublishStats");

  // Create the world statistics message.
  ignition::msgs::WorldStatistics msg;
  msg.set_real_time_factor(this->realTimeFactor);

  auto realTimeSecNsec =
    ignition::math::durationToSecNsec(this->currentInfo.realTime);

  auto simTimeSecNsec =
    ignition::math::durationToSecNsec(this->currentInfo.simTime);

  msg.mutable_real_time()->set_sec(realTimeSecNsec.first);
  msg.mutable_real_time()->set_nsec(realTimeSecNsec.second);

  msg.mutable_sim_time()->set_sec(simTimeSecNsec.first);
  msg.mutable_sim_time()->set_nsec(simTimeSecNsec.second);

  msg.set_iterations(this->currentInfo.iterations);

  msg.set_paused(this->currentInfo.paused);

  // Publish the stats message. The stats message is throttled.
  this->statsPub.Publish(msg);

  // Create and publish the clock message. The clock message is not
  // throttled.
  ignition::msgs::Clock clockMsg;
  clockMsg.mutable_real()->set_sec(realTimeSecNsec.first);
  clockMsg.mutable_real()->set_nsec(realTimeSecNsec.second);
  clockMsg.mutable_sim()->set_sec(simTimeSecNsec.first);
  clockMsg.mutable_sim()->set_nsec(simTimeSecNsec.second);
  clockMsg.mutable_system()->set_sec(IGN_SYSTEM_TIME_S());
  clockMsg.mutable_system()->set_nsec(
      IGN_SYSTEM_TIME_NS() - IGN_SYSTEM_TIME_S() * IGN_SEC_TO_NANO);
  this->clockPub.Publish(clockMsg);
}

/////////////////////////////////////////////////
void SimulationRunner::AddSystem(const SystemPluginPtr &_system)
{
  std::lock_guard<std::mutex> lock(this->pendingSystemsMutex);
  this->pendingSystems.push_back(_system);
}

/////////////////////////////////////////////////
void SimulationRunner::AddSystemToRunner(const SystemPluginPtr &_system)
{
  this->systems.push_back(SystemInternal(_system));

  const auto &system = this->systems.back();

  if (system.preupdate)
    this->systemsPreupdate.push_back(system.preupdate);

  if (system.update)
    this->systemsUpdate.push_back(system.update);

  if (system.postupdate)
    this->systemsPostupdate.push_back(system.postupdate);
}

/////////////////////////////////////////////////
void SimulationRunner::ProcessSystemQueue()
{
  std::lock_guard<std::mutex> lock(this->pendingSystemsMutex);
  for (const auto &system : this->pendingSystems)
  {
    this->AddSystemToRunner(system);
  }
  this->pendingSystems.clear();
}

/////////////////////////////////////////////////
void SimulationRunner::UpdateSystems()
{
  IGN_PROFILE("SimulationRunner::UpdateSystems");
  // \todo(nkoenig)  Systems used to be updated in parallel using
  // an ignition::common::WorkerPool. There is overhead associated with
  // this, most notably the creation and destruction of WorkOrders (see
  // WorkerPool.cc). We could turn on parallel updates in the future, and/or
  // turn it on if there are sufficient systems. More testing is required.

  {
    IGN_PROFILE("PreUpdate");
    for (auto& system : this->systemsPreupdate)
      system->PreUpdate(this->currentInfo, this->entityCompMgr);
  }

  {
    IGN_PROFILE("Update");
    for (auto& system : this->systemsUpdate)
      system->Update(this->currentInfo, this->entityCompMgr);
  }

  {
    IGN_PROFILE("PostUpdate");
    for (auto& system : this->systemsPostupdate)
      system->PostUpdate(this->currentInfo, this->entityCompMgr);
  }
}

/////////////////////////////////////////////////
void SimulationRunner::Stop()
{
  this->eventMgr.Emit<events::Stop>();
}

/////////////////////////////////////////////////
void SimulationRunner::OnStop()
{
  this->stopReceived = true;
  this->running = false;
}

/////////////////////////////////////////////////
bool SimulationRunner::Run(const uint64_t _iterations)
{
  // \todo(nkoenig) Systems will need a an update structure, such as
  // priorties, or a dependency chain.
  //
  // \todo(nkoenig) We should implement the two-phase update detailed
  // in the design.
  IGN_PROFILE_THREAD_NAME("SimulationRunner");

  // Initialize network communications.
  if (this->networkMgr)
  {
    // todo(mjcarroll) improve guard conditions around the busy loops.
    igndbg << "Initializing network configuration" << std::endl;
    this->networkMgr->Handshake();
  }

  // Keep track of wall clock time. Only start the realTimeWatch if this
  // runner is not paused.
  if (!this->currentInfo.paused)
    this->realTimeWatch.Start();

  // Variables for time keeping.
  std::chrono::steady_clock::time_point startTime;
  std::chrono::steady_clock::duration sleepTime;
  std::chrono::steady_clock::duration actualSleep;

  this->running = true;

  // Create the world statistics publisher.
  if (!this->statsPub.Valid())
  {
    transport::AdvertiseMessageOptions advertOpts;
    advertOpts.SetMsgsPerSec(5);
    this->statsPub = this->node->Advertise<ignition::msgs::WorldStatistics>(
        "stats", advertOpts);
  }

  // Create the clock publisher.
  if (!this->clockPub.Valid())
    this->clockPub = this->node->Advertise<ignition::msgs::Clock>("clock");

  // Execute all the systems until we are told to stop, or the number of
  // iterations is reached.
  for (uint64_t startingIterations = this->currentInfo.iterations;
       this->running && (_iterations == 0 ||
         this->currentInfo.iterations < _iterations + startingIterations);)
  {
    IGN_PROFILE("SimulationRunner::Run - Iteration");
    // Compute the time to sleep in order to match, as closely as possible,
    // the update period.
    sleepTime = 0ns;
    actualSleep = 0ns;

    if (!this->networkMgr || this->networkMgr->IsPrimary())
    {
      sleepTime = std::max(0ns, this->prevUpdateRealTime +
          this->updatePeriod - std::chrono::steady_clock::now() -
          this->sleepOffset);
    }

    // Only sleep if needed.
    if (sleepTime > 0ns)
    {
      IGN_PROFILE("Sleep");
      // Get the current time, sleep for the duration needed to match the
      // updatePeriod, and then record the actual time slept.
      startTime = std::chrono::steady_clock::now();
      std::this_thread::sleep_for(sleepTime);
      actualSleep = std::chrono::steady_clock::now() - startTime;
    }

    // Exponentially average out the difference between expected sleep time
    // and actual sleep time.
    this->sleepOffset =
      std::chrono::duration_cast<std::chrono::nanoseconds>(
          (actualSleep - sleepTime) * 0.01 + this->sleepOffset * 0.99);

    // Update time information. This will update the iteration count, RTF,
    // and other values.
    this->UpdateCurrentInfo();

    // If network, wait for network step, otherwise do our own step
    if (this->networkMgr)
    {
      if (!this->networkMgr->Step(this->currentInfo))
      {
        // Do smth?
      }
    }
    else
    {
      this->Step(this->currentInfo);
    }
  }

  this->running = false;
  return true;
}

/////////////////////////////////////////////////
void SimulationRunner::Step(UpdateInfo _info)
{
  IGN_PROFILE("SimulationRunner::Step");
  this->currentInfo = _info;

  // Publish info
  this->PublishStats();

  // Record when the update step starts.
  this->prevUpdateRealTime = std::chrono::steady_clock::now();

  this->levelMgr->UpdateLevelsState();

  // Handle pending systems
  this->ProcessSystemQueue();

  // Update all the systems.
  this->UpdateSystems();

  if (!this->Paused() && this->pendingSimIterations > 0)
  {
    // Decrement the pending sim iterations, if there are any.
    --this->pendingSimIterations;

    // If this is was the last sim iterations, then re-pause simulation.
    if (this->pendingSimIterations <= 0)
    {
      this->SetPaused(true);
    }
  }

  // Process world control messages.
  this->ProcessMessages();

  // Clear all new entities
  this->entityCompMgr.ClearNewlyCreatedEntities();

  // Process entity removals.
  this->entityCompMgr.ProcessRemoveEntityRequests();
}

//////////////////////////////////////////////////
void SimulationRunner::LoadPlugins(const Entity _entity,
    const sdf::ElementPtr &_sdf)
{
  sdf::ElementPtr pluginElem = _sdf->GetElement("plugin");
  while (pluginElem)
  {
    // No error message for the 'else' case of the following 'if' statement
    // because SDF create a default <plugin> element even if it's not
    // specified. An error message would result in spamming
    // the console. \todo(nkoenig) Fix SDF should so that elements are not
    // automatically added.
    if (pluginElem->Get<std::string>("filename") != "__default__" &&
        pluginElem->Get<std::string>("name") != "__default__")
    {
      std::optional<SystemPluginPtr> system;
      {
        std::lock_guard<std::mutex> lock(this->systemLoaderMutex);
        system = this->systemLoader->LoadPlugin(pluginElem);
      }
      if (system)
      {
        auto systemConfig = system.value()->QueryInterface<ISystemConfigure>();
        if (systemConfig != nullptr)
        {
          systemConfig->Configure(_entity, pluginElem,
              this->entityCompMgr,
              this->eventMgr);
        }
        this->AddSystem(system.value());
        igndbg << "Loaded system [" << pluginElem->Get<std::string>("name")
               << "] for entity [" << _entity << "]" << std::endl;
      }
    }

    pluginElem = pluginElem->GetNextElement("plugin");
  }

  // \todo(nkoenig) Remove plugins from the server config after they have
  // been added. We might not want to do this if we want to support adding
  // the same plugin to multiple entities, for example via a regex
  // expression.
  //
  // Check plugins from the ServerConfig for matching entities.
  for (const ServerConfig::PluginInfo &plugin : this->serverConfig.Plugins())
  {
    // \todo(anyone) Type + name is not enough to uniquely identify an entity
    // \todo(louise) The runner shouldn't care about specific components, this
    // logic should be moved somewhere else.
    Entity entity{kNullEntity};

    if ("model" == plugin.EntityType())
    {
      entity = this->entityCompMgr.EntityByComponents(
          components::Name(plugin.EntityName()), components::Model());
    }
    else if ("world" == plugin.EntityType())
    {
      entity = this->entityCompMgr.EntityByComponents(
          components::Name(plugin.EntityName()), components::World());
    }
    else
    {
      ignwarn << "No support for attaching plugins to entity of type ["
              << plugin.EntityType() << "]" << std::endl;
    }

    // Skip plugins that do not match the provided entity
    if (entity != _entity)
      continue;

    std::optional<SystemPluginPtr> system;
    {
      std::lock_guard<std::mutex> lock(this->systemLoaderMutex);
      system = this->systemLoader->LoadPlugin(plugin.Filename(), plugin.Name(),
                                              nullptr);
    }

    if (system)
    {
      auto systemConfig = system.value()->QueryInterface<ISystemConfigure>();
      if (systemConfig != nullptr)
      {
        systemConfig->Configure(_entity, plugin.Sdf(), this->entityCompMgr,
                                this->eventMgr);
      }
      this->AddSystem(system.value());
    }
  }
}

/////////////////////////////////////////////////
bool SimulationRunner::Running() const
{
  return this->running;
}

/////////////////////////////////////////////////
bool SimulationRunner::StopReceived() const
{
  return this->stopReceived;
}

/////////////////////////////////////////////////
bool SimulationRunner::Ready() const
{
  bool ready = true;
  if (this->networkMgr && !this->networkMgr->Ready())
  {
    ready = false;
  }
  return ready;
}

/////////////////////////////////////////////////
uint64_t SimulationRunner::IterationCount() const
{
  return this->currentInfo.iterations;
}

/////////////////////////////////////////////////
size_t SimulationRunner::EntityCount() const
{
  return this->entityCompMgr.EntityCount();
}

/////////////////////////////////////////////////
size_t SimulationRunner::SystemCount() const
{
  std::lock_guard<std::mutex> lock(this->pendingSystemsMutex);
  return this->systems.size() + this->pendingSystems.size();
}

/////////////////////////////////////////////////
void SimulationRunner::SetUpdatePeriod(
    const std::chrono::steady_clock::duration &_updatePeriod)
{
  this->updatePeriod = _updatePeriod;
}

/////////////////////////////////////////////////
void SimulationRunner::SetPaused(const bool _paused)
{
  // Only update the realtime clock if Run() has been called.
  if (this->running)
  {
    // Start or stop the realtime stopwatch based on _paused. We don't need to
    // check the stopwatch state here since the stopwatch class checks its
    // running state inside Stop() and Start().
    if (_paused)
    {
      this->realTimeWatch.Stop();
    }
    else
      this->realTimeWatch.Start();
  }

  // Store the pause state
  this->currentInfo.paused = _paused;
}

/////////////////////////////////////////////////
bool SimulationRunner::OnWorldControl(const msgs::WorldControl &_req,
    msgs::Boolean &_res)
{
  std::lock_guard<std::mutex> lock(this->msgBufferMutex);
  this->worldControlMsgs.push_back(_req);
  _res.set_data(true);
  return true;
}

/////////////////////////////////////////////////
void SimulationRunner::ProcessMessages()
{
  IGN_PROFILE("SimulationRunner::ProcessMessages");
  std::lock_guard<std::mutex> lock(this->msgBufferMutex);
  this->ProcessWorldControl();
}

/////////////////////////////////////////////////
void SimulationRunner::ProcessWorldControl()
{
  IGN_PROFILE("SimulationRunner::ProcessWorldControl");
  for (const msgs::WorldControl &msg : this->worldControlMsgs)
  {
    // Play / pause
    this->SetPaused(msg.pause());

    // Step, only if we are paused.
    if (this->Paused() && msg.multi_step() > 0)
    {
      this->pendingSimIterations += msg.multi_step();
      // Unpause so that stepping can occur.
      this->SetPaused(false);
    }
  }

  this->worldControlMsgs.clear();
}

/////////////////////////////////////////////////
bool SimulationRunner::Paused() const
{
  return this->currentInfo.paused;
}

/////////////////////////////////////////////////
const EntityComponentManager &SimulationRunner::EntityCompMgr() const
{
  return this->entityCompMgr;
}

/////////////////////////////////////////////////
EventManager &SimulationRunner::EventMgr()
{
  return this->eventMgr;
}

/////////////////////////////////////////////////
const UpdateInfo &SimulationRunner::CurrentInfo() const
{
  return this->currentInfo;
}

/////////////////////////////////////////////////
const std::chrono::steady_clock::duration &
SimulationRunner::UpdatePeriod() const
{
  return this->updatePeriod;
}

/////////////////////////////////////////////////
const ignition::math::clock::duration &SimulationRunner::StepSize() const
{
  return this->stepSize;
}

/////////////////////////////////////////////////
void SimulationRunner::SetStepSize(const ignition::math::clock::duration &_step)
{
  this->stepSize = _step;
}

/////////////////////////////////////////////////
bool SimulationRunner::HasEntity(const std::string &_name) const
{
  bool result = false;
  this->entityCompMgr.Each<components::Name>([&](const Entity,
        const components::Name *_entityName)->bool
    {
      if (_entityName->Data() == _name)
      {
        result = true;
        return false;
      }
      return true;
    });

  return result;
}

/////////////////////////////////////////////////
bool SimulationRunner::RequestRemoveEntity(const std::string &_name,
    bool _recursive)
{
  bool result = false;
  this->entityCompMgr.Each<components::Name>([&](const Entity _entity,
        const components::Name *_entityName)->bool
    {
      if (_entityName->Data() == _name)
      {
        this->entityCompMgr.RequestRemoveEntity(_entity, _recursive);
        result = true;
        return false;
      }
      return true;
    });

  return result;
}

/////////////////////////////////////////////////
std::optional<Entity> SimulationRunner::EntityByName(
    const std::string &_name) const
{
  std::optional<Entity> entity;
  this->entityCompMgr.Each<components::Name>([&](const Entity _entity,
        const components::Name *_entityName)->bool
    {
      if (_entityName->Data() == _name)
      {
        entity = _entity;
        return false;
      }
      return true;
    });

  return entity;
}

/////////////////////////////////////////////////
bool SimulationRunner::RequestRemoveEntity(const Entity _entity,
    bool _recursive)
{
  if (this->entityCompMgr.HasEntity(_entity))
  {
    this->entityCompMgr.RequestRemoveEntity(_entity, _recursive);
    return true;
  }

  return false;
}

//////////////////////////////////////////////////
bool SimulationRunner::GuiInfoService(ignition::msgs::GUI &_res)
{
  _res.Clear();

  _res.CopyFrom(this->guiMsg);

  return true;
}<|MERGE_RESOLUTION|>--- conflicted
+++ resolved
@@ -114,16 +114,10 @@
   {
     if (_config.NetworkRole().empty())
     {
-<<<<<<< HEAD
-      /// \todo(nkoenig) Add deprecation warning in ign-gazebo2, and remove
-      /// part of the 'if' statement in ign-gazebo3.
+      /// \todo(nkoenig) Remove part of the 'if' statement in ign-gazebo3.
       this->networkMgr = NetworkManager::Create(
           std::bind(&SimulationRunner::Step, this, std::placeholders::_1),
           this->entityCompMgr, &this->eventMgr);
-=======
-      /// \todo(nkoenig) Remove part of the 'if' statement in ign-gazebo3.
-      this->networkMgr = NetworkManager::Create(&this->eventMgr);
->>>>>>> 02bcf2b3
     }
     else
     {
