--- conflicted
+++ resolved
@@ -370,8 +370,6 @@
   {
     igndbg << "Initializing network configuration" << std::endl;
     this->networkMgr->Handshake();
-<<<<<<< HEAD
-=======
 
     // Secondaries are stepped through the primary, just keep alive until
     // simulation is over
@@ -385,8 +383,8 @@
       igndbg << "Secondary finished run." << std::endl;
       return true;
     }
->>>>>>> bc2a4f30
-  }
+  }
+
   // Keep track of wall clock time. Only start the realTimeWatch if this
   // runner is not paused.
   if (!this->currentInfo.paused)
@@ -452,15 +450,8 @@
     // If network, wait for network step, otherwise do our own step
     if (this->networkMgr)
     {
-<<<<<<< HEAD
-      if (!this->networkMgr->Step(this->currentInfo))
-      {
-        // Do smth?
-      }
-=======
       auto netPrimary = dynamic_cast<NetworkManagerPrimary *>(this->networkMgr.get());
       netPrimary->Step(this->currentInfo);
->>>>>>> bc2a4f30
     }
     else
     {
@@ -473,11 +464,7 @@
 }
 
 /////////////////////////////////////////////////
-<<<<<<< HEAD
-void SimulationRunner::Step(UpdateInfo _info)
-=======
 void SimulationRunner::Step(const UpdateInfo &_info)
->>>>>>> bc2a4f30
 {
   IGN_PROFILE("SimulationRunner::Step");
   this->currentInfo = _info;
