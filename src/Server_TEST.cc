--- conflicted
+++ resolved
@@ -62,38 +62,20 @@
       ++this->entityRemovedCallCount;
     }
 
-<<<<<<< HEAD
-  public:
-    void PreUpdate(const gazebo::UpdateInfo & /*_info*/,
+  public: void PreUpdate(const gazebo::UpdateInfo & /*_info*/,
                 gazebo::EntityComponentManager & /*_ecm*/) override
-=======
-  public: void PreUpdate(const gazebo::UpdateInfo & /*_info*/,
-                gazebo::EntityComponentManager & /*_manager*/) override
->>>>>>> b7d00ce3
     {
       ++this->preUpdateCallCount;
     }
 
-<<<<<<< HEAD
-  public:
-    void Update(const gazebo::UpdateInfo & /*_info*/,
+  public: void Update(const gazebo::UpdateInfo & /*_info*/,
                 gazebo::EntityComponentManager & /*_ecm*/) override
-=======
-  public: void Update(const gazebo::UpdateInfo & /*_info*/,
-                gazebo::EntityComponentManager & /*_manager*/) override
->>>>>>> b7d00ce3
     {
       ++this->updateCallCount;
     }
 
-<<<<<<< HEAD
-  public:
-    void PostUpdate(const gazebo::UpdateInfo & /*_info*/,
-                    const gazebo::EntityComponentManager & /*_ecm*/) override
-=======
   public: void PostUpdate(const gazebo::UpdateInfo & /*_info*/,
-              const gazebo::EntityComponentManager & /*_manager*/) override
->>>>>>> b7d00ce3
+              const gazebo::EntityComponentManager & /*_ecm*/) override
     {
       ++this->postUpdateCallCount;
     }
