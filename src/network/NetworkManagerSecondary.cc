--- conflicted
+++ resolved
@@ -25,10 +25,7 @@
 #include <ignition/common/Profiler.hh>
 
 #include "ignition/gazebo/components/ParentEntity.hh"
-<<<<<<< HEAD
-=======
 #include "ignition/gazebo/Conversions.hh"
->>>>>>> bc2a4f30
 #include "ignition/gazebo/Entity.hh"
 #include "ignition/gazebo/EntityComponentManager.hh"
 #include "ignition/gazebo/Events.hh"
@@ -42,11 +39,7 @@
 
 //////////////////////////////////////////////////
 NetworkManagerSecondary::NetworkManagerSecondary(
-<<<<<<< HEAD
-    std::function<void(UpdateInfo &_info)> _stepFunction,
-=======
     std::function<void(const UpdateInfo &_info)> _stepFunction,
->>>>>>> bc2a4f30
     EntityComponentManager &_ecm,
     EventManager *_eventMgr,
     const NetworkConfig &_config, const NodeOptions &_options):
@@ -66,26 +59,9 @@
       << std::endl;
   }
 
+  this->node.Subscribe("step", &NetworkManagerSecondary::OnStep, this);
+
   this->stepAckPub = this->node.Advertise<msgs::SerializedState>("step_ack");
-
-  this->node.Subscribe("step", &NetworkManagerSecondary::OnStep, this);
-
-<<<<<<< HEAD
-//  std::string stepService{this->Namespace() + "/step"};
-//  if (!this->node.Advertise(stepService, &NetworkManagerSecondary::StepService,
-//      this))
-//  {
-//    ignerr << "Error advertising Step service [" << stepService
-//           << "]" << std::endl;
-//  }
-//  else
-//  {
-//    igndbg << "Advertised Step service on [" << stepService << "]"
-//      << std::endl;
-//  }
-=======
-  this->stepAckPub = this->node.Advertise<msgs::SerializedState>("step_ack");
->>>>>>> bc2a4f30
 
   auto eventMgr = this->dataPtr->eventMgr;
   if (eventMgr)
@@ -100,37 +76,21 @@
     this->dataPtr->peerRemovedConn = eventMgr->Connect<PeerRemoved>(
         [this](PeerInfo _info)
     {
-<<<<<<< HEAD
-          if (_info.role == NetworkRole::SimulationPrimary)
-          {
-            ignmsg << "Primary removed, stopping simulation" << std::endl;
-            this->dataPtr->eventMgr->Emit<events::Stop>();
-          }
-=======
       if (_info.role == NetworkRole::SimulationPrimary)
       {
         ignmsg << "Primary removed, stopping simulation" << std::endl;
         this->dataPtr->eventMgr->Emit<events::Stop>();
       }
->>>>>>> bc2a4f30
     });
 
     this->dataPtr->peerStaleConn = eventMgr->Connect<PeerStale>(
         [this](PeerInfo _info)
     {
-<<<<<<< HEAD
-          if (_info.role == NetworkRole::SimulationPrimary)
-          {
-            ignerr << "Primary went stale, stopping simulation" << std::endl;
-            this->dataPtr->eventMgr->Emit<events::Stop>();
-          }
-=======
       if (_info.role == NetworkRole::SimulationPrimary)
       {
         ignerr << "Primary went stale, stopping simulation" << std::endl;
         this->dataPtr->eventMgr->Emit<events::Stop>();
       }
->>>>>>> bc2a4f30
     });
   }
 }
@@ -153,28 +113,6 @@
 }
 
 //////////////////////////////////////////////////
-<<<<<<< HEAD
-bool NetworkManagerSecondary::Step(UpdateInfo &)
-{
-  IGN_PROFILE("NetworkManagerSecondary::Step");
-  if (!this->enableSim || this->stopReceived)
-  {
-    return false;
-  }
-
-  std::unique_lock<std::mutex> lock(this->stepMutex);
-  auto status = this->stepCv.wait_for(lock, std::chrono::seconds(5));
-  if (status == std::cv_status::timeout)
-  {
-    ignerr << "Timed out waiting for step to complete." << std::endl;
-  }
-
-  return status == std::cv_status::no_timeout;
-}
-
-//////////////////////////////////////////////////
-=======
->>>>>>> bc2a4f30
 std::string NetworkManagerSecondary::Namespace() const
 {
   return this->dataPtr->peerInfo.id.substr(0, 8);
@@ -193,63 +131,27 @@
 void NetworkManagerSecondary::OnStep(
     const private_msgs::SimulationStep &_msg)
 {
-<<<<<<< HEAD
-  msgs::SerializedState out;
-  this->Step(_msg, out);
-  this->stepAckPub.Publish(out);
-}
-
-/////////////////////////////////////////////////
-bool NetworkManagerSecondary::StepService(
-    const private_msgs::SimulationStep &_req,
-    msgs::SerializedState &_res)
-{
-  return this->Step(_req, _res);
-}
-
-/////////////////////////////////////////////////
-bool NetworkManagerSecondary::Step(
-    const private_msgs::SimulationStep &_in,
-    msgs::SerializedState &_out)
-{
-  IGN_PROFILE("NetworkManagerSecondary::StepService");
-
-  // Throttle the number of step messages going to the debug output.
-  if (!_in.paused() && _in.iteration() % 1000 == 0)
-  {
-    igndbg << "Network iterations: " << _in.iteration()
-=======
   IGN_PROFILE("NetworkManagerSecondary::OnStep");
 
   // Throttle the number of step messages going to the debug output.
   if (!_msg.paused() && _msg.iteration() % 1000 == 0)
   {
     igndbg << "Network iterations: " << _msg.iteration()
->>>>>>> bc2a4f30
            << std::endl;
   }
 
   // Update affinities
-<<<<<<< HEAD
-  for (int i = 0; i < _in.affinity_size(); ++i)
-  {
-    const auto &affinityMsg = _in.affinity(i);
-=======
   for (int i = 0; i < _msg.affinity_size(); ++i)
   {
     const auto &affinityMsg = _msg.affinity(i);
->>>>>>> bc2a4f30
     const auto &entityId = affinityMsg.entity().id();
 
     if (affinityMsg.secondary_prefix() == this->Namespace())
     {
       this->performers.insert(entityId);
 
-<<<<<<< HEAD
       this->dataPtr->ecm->SetState(affinityMsg.state());
 
-=======
->>>>>>> bc2a4f30
       ignmsg << "Secondary [" << this->Namespace()
              << "] assigned affinity to performer [" << entityId << "]."
              << std::endl;
@@ -273,31 +175,17 @@
 
   // Update info
   UpdateInfo info;
-<<<<<<< HEAD
-  info.iterations = _in.iteration();
-  info.paused = _in.paused();
-  info.dt = std::chrono::steady_clock::duration(
-      std::chrono::nanoseconds(_in.stepsize()));
-  info.simTime = std::chrono::steady_clock::duration(
-      std::chrono::seconds(_in.simtime().sec()) +
-      std::chrono::nanoseconds(_in.simtime().nsec()));
-=======
   info.iterations = _msg.iteration();
   info.paused = _msg.paused();
   info.dt = std::chrono::steady_clock::duration(
       std::chrono::nanoseconds(_msg.stepsize()));
   info.simTime = convert<std::chrono::steady_clock::duration>(_msg.simtime());
->>>>>>> bc2a4f30
 
   // Step runner
   this->dataPtr->stepFunction(info);
 
-<<<<<<< HEAD
-  // Update state with all the performer's models
-=======
   // Update state with all the performers
   // TODO(louise) Get all descendants
->>>>>>> bc2a4f30
   std::unordered_set<Entity> models;
   for (const auto &perf : this->performers)
   {
@@ -311,24 +199,10 @@
 
     models.insert(parent->Data());
   }
-<<<<<<< HEAD
-  if (!models.empty())
-    _out = this->dataPtr->ecm->State(models);
-
-  // Finish step
-  {
-    std::unique_lock<std::mutex> lock(this->stepMutex);
-    lock.unlock();
-    this->stepCv.notify_all();
-  }
-
-  return true;
-=======
 
   msgs::SerializedState stateMsg;
   if (!models.empty())
     stateMsg = this->dataPtr->ecm->State(models);
 
   this->stepAckPub.Publish(stateMsg);
->>>>>>> bc2a4f30
-}
+}
