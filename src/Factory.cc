/*
 * Copyright (C) 2019 Open Source Robotics Foundation
 *
 * Licensed under the Apache License, Version 2.0 (the "License");
 * you may not use this file except in compliance with the License.
 * You may obtain a copy of the License at
 *
 *     http://www.apache.org/licenses/LICENSE-2.0
 *
 * Unless required by applicable law or agreed to in writing, software
 * distributed under the License is distributed on an "AS IS" BASIS,
 * WITHOUT WARRANTIES OR CONDITIONS OF ANY KIND, either express or implied.
 * See the License for the specific language governing permissions and
 * limitations under the License.
 *
*/

#include <ignition/common/Console.hh>
#include <ignition/common/Profiler.hh>

#include "ignition/gazebo/Events.hh"
#include "ignition/gazebo/Factory.hh"

#include "ignition/gazebo/components/Altimeter.hh"
#include "ignition/gazebo/components/Camera.hh"
#include "ignition/gazebo/components/CanonicalLink.hh"
#include "ignition/gazebo/components/Collision.hh"
#include "ignition/gazebo/components/ChildLinkName.hh"
#include "ignition/gazebo/components/Geometry.hh"
#include "ignition/gazebo/components/Inertial.hh"
#include "ignition/gazebo/components/Joint.hh"
#include "ignition/gazebo/components/JointAxis.hh"
#include "ignition/gazebo/components/JointType.hh"
#include "ignition/gazebo/components/Light.hh"
#include "ignition/gazebo/components/LinearVelocity.hh"
#include "ignition/gazebo/components/Link.hh"
#include "ignition/gazebo/components/Material.hh"
#include "ignition/gazebo/components/Model.hh"
#include "ignition/gazebo/components/Name.hh"
#include "ignition/gazebo/components/ParentLinkName.hh"
#include "ignition/gazebo/components/ParentEntity.hh"
#include "ignition/gazebo/components/Pose.hh"
#include "ignition/gazebo/components/Sensor.hh"
#include "ignition/gazebo/components/Static.hh"
#include "ignition/gazebo/components/ThreadPitch.hh"
#include "ignition/gazebo/components/Visual.hh"
#include "ignition/gazebo/components/World.hh"

class ignition::gazebo::FactoryPrivate
{
  public: EntityComponentManager *ecm{nullptr};
  public: EventManager *eventManager{nullptr};
};

using namespace ignition;
using namespace gazebo;

//////////////////////////////////////////////////
Factory::Factory(EntityComponentManager &_ecm,
          EventManager &_eventManager)
  : dataPtr(std::make_unique<FactoryPrivate>())
{
  this->dataPtr->ecm = &_ecm;
  this->dataPtr->eventManager = &_eventManager;
}

/////////////////////////////////////////////////
Factory::Factory(const Factory &_factory)
  : dataPtr(std::make_unique<FactoryPrivate>(*_factory.dataPtr))
{
}

/////////////////////////////////////////////////
Factory::Factory(Factory &&_factory) noexcept = default;

//////////////////////////////////////////////////
Factory::~Factory() = default;

/////////////////////////////////////////////////
Factory &Factory::operator=(const Factory &_factory)
{
  *this->dataPtr = (*_factory.dataPtr);
  return *this;
}

/////////////////////////////////////////////////
Factory &Factory::operator=(Factory &&_factory) noexcept = default;

//////////////////////////////////////////////////
Entity Factory::CreateEntities(const sdf::World *_world)
{
  IGN_PROFILE("Factory::CreateEntities(sdf::World)");

  // World entity
  Entity worldEntity = this->dataPtr->ecm->CreateEntity();

  // World components
  this->dataPtr->ecm->CreateComponent(worldEntity, components::World());
  this->dataPtr->ecm->CreateComponent(worldEntity,
      components::Name(_world->Name()));

  // Models
  for (uint64_t modelIndex = 0; modelIndex < _world->ModelCount();
      ++modelIndex)
  {
    auto model = _world->ModelByIndex(modelIndex);
    auto modelEntity = this->CreateEntities(model);

    this->SetParent(modelEntity, worldEntity);
  }

  // Lights
  for (uint64_t lightIndex = 0; lightIndex < _world->LightCount();
      ++lightIndex)
  {
    auto light = _world->LightByIndex(lightIndex);
    auto lightEntity = this->CreateEntities(light);

    this->SetParent(lightEntity, worldEntity);
  }

  this->dataPtr->eventManager->Emit<events::LoadPlugins>(worldEntity,
      _world->Element());

  return worldEntity;
}

//////////////////////////////////////////////////
Entity Factory::CreateEntities(const sdf::Model *_model)
{
  IGN_PROFILE("Factory::CreateEntities(sdf::Model)");

  // Entity
  Entity modelEntity = this->dataPtr->ecm->CreateEntity();

  // Components
  this->dataPtr->ecm->CreateComponent(modelEntity, components::Model());
  this->dataPtr->ecm->CreateComponent(modelEntity,
      components::Pose(_model->Pose()));
  this->dataPtr->ecm->CreateComponent(modelEntity,
      components::Name(_model->Name()));
  this->dataPtr->ecm->CreateComponent(modelEntity,
      components::Static(_model->Static()));

  // NOTE: Pose components of links, visuals, and collisions are expressed in
  // the parent frame until we get frames working.

  // Links
  for (uint64_t linkIndex = 0; linkIndex < _model->LinkCount();
      ++linkIndex)
  {
    auto link = _model->LinkByIndex(linkIndex);
    auto linkEntity = this->CreateEntities(link);

    this->SetParent(linkEntity, modelEntity);
    if (linkIndex == 0)
    {
      this->dataPtr->ecm->CreateComponent(linkEntity,
          components::CanonicalLink());
    }
  }

  // Joints
  for (uint64_t jointIndex = 0; jointIndex < _model->JointCount();
      ++jointIndex)
  {
    auto joint = _model->JointByIndex(jointIndex);
    auto jointEntity = this->CreateEntities(joint);

    this->SetParent(jointEntity, modelEntity);
  }

  // Model plugins
  this->dataPtr->eventManager->Emit<events::LoadPlugins>(modelEntity,
      _model->Element());

  return modelEntity;
}

//////////////////////////////////////////////////
Entity Factory::CreateEntities(const sdf::Light *_light)
{
  IGN_PROFILE("Factory::CreateEntities(sdf::Light)");

  // Entity
  Entity lightEntity = this->dataPtr->ecm->CreateEntity();

  // Components
  this->dataPtr->ecm->CreateComponent(lightEntity, components::Light(*_light));
  this->dataPtr->ecm->CreateComponent(lightEntity,
      components::Pose(_light->Pose()));
  this->dataPtr->ecm->CreateComponent(lightEntity,
      components::Name(_light->Name()));

  return lightEntity;
}

//////////////////////////////////////////////////
Entity Factory::CreateEntities(const sdf::Link *_link)
{
  IGN_PROFILE("Factory::CreateEntities(sdf::Link)");

  // Entity
  Entity linkEntity = this->dataPtr->ecm->CreateEntity();

  // Components
  this->dataPtr->ecm->CreateComponent(linkEntity, components::Link());
  this->dataPtr->ecm->CreateComponent(linkEntity,
      components::Pose(_link->Pose()));
  this->dataPtr->ecm->CreateComponent(linkEntity,
      components::Name(_link->Name()));
  this->dataPtr->ecm->CreateComponent(linkEntity,
      components::Inertial(_link->Inertial()));

  // Visuals
  for (uint64_t visualIndex = 0; visualIndex < _link->VisualCount();
      ++visualIndex)
  {
    auto visual = _link->VisualByIndex(visualIndex);
    auto visualEntity = this->CreateEntities(visual);

    this->SetParent(visualEntity, linkEntity);
  }

  // Collisions
  for (uint64_t collisionIndex = 0; collisionIndex < _link->CollisionCount();
      ++collisionIndex)
  {
    auto collision = _link->CollisionByIndex(collisionIndex);
    auto collisionEntity = this->CreateEntities(collision);

    this->SetParent(collisionEntity, linkEntity);
  }

  // Lights
  for (uint64_t lightIndex = 0; lightIndex < _link->LightCount();
      ++lightIndex)
  {
    auto light = _link->LightByIndex(lightIndex);
    auto lightEntity = this->CreateEntities(light);

    this->SetParent(lightEntity, linkEntity);
  }

  // Sensors
  for (uint64_t sensorIndex = 0; sensorIndex < _link->SensorCount();
      ++sensorIndex)
  {
    auto sensor = _link->SensorByIndex(sensorIndex);
    auto sensorEntity = this->CreateEntities(sensor);

    this->SetParent(sensorEntity, linkEntity);
  }

  return linkEntity;
}

//////////////////////////////////////////////////
Entity Factory::CreateEntities(const sdf::Joint *_joint)
{
  IGN_PROFILE("Factory::CreateEntities(sdf::Joint)");

  // Entity
  Entity jointEntity = this->dataPtr->ecm->CreateEntity();

  // Components
  this->dataPtr->ecm->CreateComponent(jointEntity,
      components::Joint());
  this->dataPtr->ecm->CreateComponent(jointEntity,
      components::JointType(_joint->Type()));

  if (_joint->Axis(0))
  {
    this->dataPtr->ecm->CreateComponent(jointEntity,
        components::JointAxis(*_joint->Axis(0)));
  }

  if (_joint->Axis(1))
  {
    this->dataPtr->ecm->CreateComponent(jointEntity,
        components::JointAxis2(*_joint->Axis(1)));
  }

  this->dataPtr->ecm->CreateComponent(jointEntity,
      components::Pose(_joint->Pose()));
  this->dataPtr->ecm->CreateComponent(jointEntity ,
      components::Name(_joint->Name()));
  this->dataPtr->ecm->CreateComponent(jointEntity ,
      components::ThreadPitch(_joint->ThreadPitch()));
  this->dataPtr->ecm->CreateComponent(jointEntity,
      components::ParentLinkName(_joint->ParentLinkName()));
  this->dataPtr->ecm->CreateComponent(jointEntity,
      components::ChildLinkName(_joint->ChildLinkName()));

  return jointEntity;
}

//////////////////////////////////////////////////
Entity Factory::CreateEntities(const sdf::Visual *_visual)
{
  IGN_PROFILE("Factory::CreateEntities(sdf::Visual)");

  // Entity
  Entity visualEntity = this->dataPtr->ecm->CreateEntity();

  // Components
  this->dataPtr->ecm->CreateComponent(visualEntity, components::Visual());
  this->dataPtr->ecm->CreateComponent(visualEntity,
      components::Pose(_visual->Pose()));
  this->dataPtr->ecm->CreateComponent(visualEntity,
      components::Name(_visual->Name()));

  if (_visual->Geom())
  {
    this->dataPtr->ecm->CreateComponent(visualEntity,
        components::Geometry(*_visual->Geom()));
  }

  // \todo(louise) Populate with default material if undefined
  if (_visual->Material())
  {
    this->dataPtr->ecm->CreateComponent(visualEntity,
        components::Material(*_visual->Material()));
  }

  return visualEntity;
}

//////////////////////////////////////////////////
Entity Factory::CreateEntities(const sdf::Collision *_collision)
{
  IGN_PROFILE("Factory::CreateEntities(sdf::Collision)");

  // Entity
  Entity collisionEntity = this->dataPtr->ecm->CreateEntity();

  // Components
  this->dataPtr->ecm->CreateComponent(collisionEntity,
      components::Collision());
  this->dataPtr->ecm->CreateComponent(collisionEntity,
      components::Pose(_collision->Pose()));
  this->dataPtr->ecm->CreateComponent(collisionEntity,
      components::Name(_collision->Name()));

  if (_collision->Geom())
  {
    this->dataPtr->ecm->CreateComponent(collisionEntity,
        components::Geometry(*_collision->Geom()));
  }

  return collisionEntity;
}

//////////////////////////////////////////////////
Entity Factory::CreateEntities(const sdf::Sensor *_sensor)
{
  IGN_PROFILE("Factory::CreateEntities(sdf::Sensor)");

  // Entity
  Entity sensorEntity = this->dataPtr->ecm->CreateEntity();

  // Components
  this->dataPtr->ecm->CreateComponent(sensorEntity,
      components::Sensor());
  this->dataPtr->ecm->CreateComponent(sensorEntity,
      components::Pose(_sensor->Pose()));
  this->dataPtr->ecm->CreateComponent(sensorEntity,
      components::Name(_sensor->Name()));

  if (_sensor->Type() == sdf::SensorType::CAMERA)
  {
    auto elem = _sensor->Element();

    this->dataPtr->ecm->CreateComponent(sensorEntity,
        components::Camera(elem));
  }
  else if (_sensor->Type() == sdf::SensorType::ALTIMETER)
  {
     auto elem = _sensor->Element();

    this->dataPtr->ecm->CreateComponent(sensorEntity,
        components::Altimeter(elem));

    // create components to be filled by physics
    this->dataPtr->ecm->CreateComponent(sensorEntity,
        components::WorldPose(math::Pose3d::Zero));
    this->dataPtr->ecm->CreateComponent(sensorEntity,
        components::WorldLinearVelocity(math::Vector3d::Zero));
  }
  else
  {
    ignwarn << "Sensor type [" << static_cast<int>(_sensor->Type())
            << "] not supported yet." << std::endl;
  }

  return sensorEntity;
}

<<<<<<< HEAD
// //////////////////////////////////////////////////
// void Factory::Register(const std::string &_type, FactoryFn _factoryfn)
// {
//   auto key = EntityComponentManager::
//   compsByName[_type] = _factoryfn;
// }

//////////////////////////////////////////////////
std::unique_ptr<components::Component> Factory::New(const std::string &_type)
{
  std::string type;
  const std::string kCompStr  = "ign_gazebo_components.";
  const std::string kCompStr1 = "ignition.gazebo.components.";
  const std::string kCompStr2 = ".ignition.gazebo.components.";
  // Convert "ignition.gazebo.components." to "ign_gazebo_components.".
  if (_type.compare(0, kCompStr1.size(), kCompStr1) == 0)
  {
    type = kCompStr + _type.substr(kCompStr1.size());
  }
  // Convert ".ignition.gazebo.components" to "ign_gazebo_components.".
  else if (_type.compare(0, kCompStr2.size(), kCompStr2) == 0)
  {
    type = kCompStr + _type.substr(kCompStr2.size());
  }
  else
  {
    // Fix typenames that are missing "ign_gazebo_components."
    // at the beginning.
    if (_type.compare(0, kCompStr.size(), kCompStr) != 0)
      type = kCompStr;
    type += _type;
  }

  // Create a new component if a FactoryFn has been assigned to this type.
  std::unique_ptr<components::Component> comp;
  auto it = compsByName.find(type);
  if (it != compsByName.end())
    comp = it->second();

  return comp;
}

//////////////////////////////////////////////////
std::unique_ptr<components::Component> Factory::New(
  const ComponentTypeId &_type)
{
  // Create a new component if a FactoryFn has been assigned to this type.
  std::unique_ptr<components::Component> comp;
  auto it = compsById.find(_type);
  if (it != compsById.end())
    comp = it->second();

  return comp;
}

//////////////////////////////////////////////////
std::vector<std::string> Factory::Components()
{
  std::vector<std::string> types;

  // Return the list of all known component types.
  for (const auto & [name, funct] : compsByName)
    types.push_back(name);

  return types;
}
=======
//////////////////////////////////////////////////
void Factory::RequestEraseEntity(Entity _entity, bool _recursive)
{
  // Leave children parentless
  if (!_recursive)
  {
    auto childEntities = this->dataPtr->ecm->ChildrenByComponents(_entity,
        components::ParentEntity(_entity));
    for (const auto childEntity : childEntities)
    {
      this->dataPtr->ecm->RemoveComponent<components::ParentEntity>(
          childEntity);
    }
  }

  this->dataPtr->ecm->RequestEraseEntity(_entity, _recursive);
}

//////////////////////////////////////////////////
void Factory::SetParent(Entity _child, Entity _parent)
{
  // TODO(louise) Figure out a way to avoid duplication while keeping all
  // state in components and also keeping a convenient graph in the ECM
  this->dataPtr->ecm->SetParentEntity(_child, _parent);
  this->dataPtr->ecm->CreateComponent(_child,
      components::ParentEntity(_parent));
}
>>>>>>> 20244bfb
<|MERGE_RESOLUTION|>--- conflicted
+++ resolved
@@ -396,74 +396,6 @@
   return sensorEntity;
 }
 
-<<<<<<< HEAD
-// //////////////////////////////////////////////////
-// void Factory::Register(const std::string &_type, FactoryFn _factoryfn)
-// {
-//   auto key = EntityComponentManager::
-//   compsByName[_type] = _factoryfn;
-// }
-
-//////////////////////////////////////////////////
-std::unique_ptr<components::Component> Factory::New(const std::string &_type)
-{
-  std::string type;
-  const std::string kCompStr  = "ign_gazebo_components.";
-  const std::string kCompStr1 = "ignition.gazebo.components.";
-  const std::string kCompStr2 = ".ignition.gazebo.components.";
-  // Convert "ignition.gazebo.components." to "ign_gazebo_components.".
-  if (_type.compare(0, kCompStr1.size(), kCompStr1) == 0)
-  {
-    type = kCompStr + _type.substr(kCompStr1.size());
-  }
-  // Convert ".ignition.gazebo.components" to "ign_gazebo_components.".
-  else if (_type.compare(0, kCompStr2.size(), kCompStr2) == 0)
-  {
-    type = kCompStr + _type.substr(kCompStr2.size());
-  }
-  else
-  {
-    // Fix typenames that are missing "ign_gazebo_components."
-    // at the beginning.
-    if (_type.compare(0, kCompStr.size(), kCompStr) != 0)
-      type = kCompStr;
-    type += _type;
-  }
-
-  // Create a new component if a FactoryFn has been assigned to this type.
-  std::unique_ptr<components::Component> comp;
-  auto it = compsByName.find(type);
-  if (it != compsByName.end())
-    comp = it->second();
-
-  return comp;
-}
-
-//////////////////////////////////////////////////
-std::unique_ptr<components::Component> Factory::New(
-  const ComponentTypeId &_type)
-{
-  // Create a new component if a FactoryFn has been assigned to this type.
-  std::unique_ptr<components::Component> comp;
-  auto it = compsById.find(_type);
-  if (it != compsById.end())
-    comp = it->second();
-
-  return comp;
-}
-
-//////////////////////////////////////////////////
-std::vector<std::string> Factory::Components()
-{
-  std::vector<std::string> types;
-
-  // Return the list of all known component types.
-  for (const auto & [name, funct] : compsByName)
-    types.push_back(name);
-
-  return types;
-}
-=======
 //////////////////////////////////////////////////
 void Factory::RequestEraseEntity(Entity _entity, bool _recursive)
 {
@@ -491,4 +423,70 @@
   this->dataPtr->ecm->CreateComponent(_child,
       components::ParentEntity(_parent));
 }
->>>>>>> 20244bfb
+
+// //////////////////////////////////////////////////
+// void Factory::Register(const std::string &_type, FactoryFn _factoryfn)
+// {
+//   auto key = EntityComponentManager::
+//   compsByName[_type] = _factoryfn;
+// }
+
+//////////////////////////////////////////////////
+std::unique_ptr<components::Component> Factory::New(const std::string &_type)
+{
+  std::string type;
+  const std::string kCompStr  = "ign_gazebo_components.";
+  const std::string kCompStr1 = "ignition.gazebo.components.";
+  const std::string kCompStr2 = ".ignition.gazebo.components.";
+  // Convert "ignition.gazebo.components." to "ign_gazebo_components.".
+  if (_type.compare(0, kCompStr1.size(), kCompStr1) == 0)
+  {
+    type = kCompStr + _type.substr(kCompStr1.size());
+  }
+  // Convert ".ignition.gazebo.components" to "ign_gazebo_components.".
+  else if (_type.compare(0, kCompStr2.size(), kCompStr2) == 0)
+  {
+    type = kCompStr + _type.substr(kCompStr2.size());
+  }
+  else
+  {
+    // Fix typenames that are missing "ign_gazebo_components."
+    // at the beginning.
+    if (_type.compare(0, kCompStr.size(), kCompStr) != 0)
+      type = kCompStr;
+    type += _type;
+  }
+
+  // Create a new component if a FactoryFn has been assigned to this type.
+  std::unique_ptr<components::Component> comp;
+  auto it = compsByName.find(type);
+  if (it != compsByName.end())
+    comp = it->second();
+
+  return comp;
+}
+
+//////////////////////////////////////////////////
+std::unique_ptr<components::Component> Factory::New(
+  const ComponentTypeId &_type)
+{
+  // Create a new component if a FactoryFn has been assigned to this type.
+  std::unique_ptr<components::Component> comp;
+  auto it = compsById.find(_type);
+  if (it != compsById.end())
+    comp = it->second();
+
+  return comp;
+}
+
+//////////////////////////////////////////////////
+std::vector<std::string> Factory::Components()
+{
+  std::vector<std::string> types;
+
+  // Return the list of all known component types.
+  for (const auto & [name, funct] : compsByName)
+    types.push_back(name);
+
+  return types;
+}
