/*
 * Copyright (C) 2019 Open Source Robotics Foundation
 *
 * Licensed under the Apache License, Version 2.0 (the "License");
 * you may not use this file except in compliance with the License.
 * You may obtain a copy of the License at
 *
 *     http://www.apache.org/licenses/LICENSE-2.0
 *
 * Unless required by applicable law or agreed to in writing, software
 * distributed under the License is distributed on an "AS IS" BASIS,
 * WITHOUT WARRANTIES OR CONDITIONS OF ANY KIND, either express or implied.
 * See the License for the specific language governing permissions and
 * limitations under the License.
 *
*/

#include <cmath>
#include <map>
#include <sstream>
#include <string>
#include <vector>

#include <sdf/Link.hh>
#include <sdf/Model.hh>
#include <sdf/Root.hh>
#include <sdf/Visual.hh>

#include <ignition/common/Animation.hh>
#include <ignition/common/Console.hh>
#include <ignition/common/KeyFrame.hh>
#include <ignition/common/MeshManager.hh>
#include <ignition/common/Profiler.hh>
#include <ignition/common/Uuid.hh>
#include <ignition/common/VideoEncoder.hh>

#include <ignition/plugin/Register.hh>

#include <ignition/math/Vector2.hh>
#include <ignition/math/Vector3.hh>

#include <ignition/rendering/Image.hh>
#include <ignition/rendering/OrbitViewController.hh>
#include <ignition/rendering/RayQuery.hh>
#include <ignition/rendering/RenderEngine.hh>
#include <ignition/rendering/RenderingIface.hh>
#include <ignition/rendering/Scene.hh>
#include <ignition/rendering/TransformController.hh>

#include <ignition/transport/Node.hh>

#include <ignition/gui/Conversions.hh>
#include <ignition/gui/Application.hh>
#include <ignition/gui/MainWindow.hh>

#include "ignition/gazebo/components/Name.hh"
#include "ignition/gazebo/components/World.hh"
#include "ignition/gazebo/EntityComponentManager.hh"
#include "ignition/gazebo/gui/GuiEvents.hh"
#include "ignition/gazebo/rendering/RenderUtil.hh"

#include "Scene3D.hh"

Q_DECLARE_METATYPE(std::string)

namespace ignition
{
namespace gazebo
{
inline namespace IGNITION_GAZEBO_VERSION_NAMESPACE {
  /// \brief Helper to store selection requests to be handled in the render
  /// thread by `IgnRenderer::HandleEntitySelection`.
  struct SelectionHelper
  {
    /// \brief Entity to be selected
    Entity selectEntity{kNullEntity};

    /// \brief Deselect all entities
    bool deselectAll{false};

    /// \brief True to send an event and notify all widgets
    bool sendEvent{false};
  };

  //
  /// \brief Helper class for animating a user camera to move to a target entity
  /// todo(anyone) Move this functionality to rendering::Camera class in
  /// ign-rendering3
  class MoveToHelper
  {
    /// \brief Move the camera to look at the specified target
    /// param[in] _camera Camera to be moved
    /// param[in] _target Target to look at
    /// param[in] _duration Duration of the move to animation, in seconds.
    /// param[in] _onAnimationComplete Callback function when animation is
    /// complete
    public: void MoveTo(const rendering::CameraPtr &_camera,
        const rendering::NodePtr &_target, double _duration,
        std::function<void()> _onAnimationComplete);

    /// \brief Move the camera to look at the specified target
    /// param[in] _camera Camera to be moved
    /// param[in] _direction The pose to assume relative to the entit(y/ies),
    /// (0, 0, 0) indicates to return the camera back to the home pose
    /// originally loaded in from the sdf.
    /// param[in] _duration Duration of the move to animation, in seconds.
    /// param[in] _onAnimationComplete Callback function when animation is
    /// complete
    public: void LookDirection(const rendering::CameraPtr &_camera,
        const math::Vector3d &_direction, const math::Vector3d &_lookAt,
        double _duration, std::function<void()> _onAnimationComplete);

    /// \brief Add time to the animation.
    /// \param[in] _time Time to add in seconds
    public: void AddTime(double _time);

    /// \brief Get whether the move to helper is idle, i.e. no animation
    /// is being executed.
    /// \return True if idle, false otherwise
    public: bool Idle() const;

    /// \brief Set the initial camera pose
    /// param[in] _pose The init pose of the camera
    public: void SetInitCameraPose(const math::Pose3d &_pose);

    /// \brief Pose animation object
    public: std::unique_ptr<common::PoseAnimation> poseAnim;

    /// \brief Pointer to the camera being moved
    public: rendering::CameraPtr camera;

    /// \brief Callback function when animation is complete.
    public: std::function<void()> onAnimationComplete;

    /// \brief Initial pose of the camera used for view angles
    public: math::Pose3d initCameraPose;
  };

  /// \brief Private data class for IgnRenderer
  class IgnRendererPrivate
  {
    /// \brief Flag to indicate if mouse event is dirty
    public: bool mouseDirty = false;

    /// \brief Flag to indicate if hover event is dirty
    public: bool hoverDirty = false;

    /// \brief Mouse event
    public: common::MouseEvent mouseEvent;

    /// \brief Key event
    public: common::KeyEvent keyEvent;

    /// \brief Mouse move distance since last event.
    public: math::Vector2d drag;

    /// \brief Mutex to protect mouse events
    public: std::mutex mutex;

    /// \brief User camera
    public: rendering::CameraPtr camera;

    /// \brief Camera orbit controller
    public: rendering::OrbitViewController viewControl;

    /// \brief Transform controller for models
    public: rendering::TransformController transformControl;

    /// \brief Transform space: local or world
    public: rendering::TransformSpace transformSpace =
        rendering::TransformSpace::TS_LOCAL;

    /// \brief Transform mode: none, translation, rotation, or scale
    public: rendering::TransformMode transformMode =
        rendering::TransformMode::TM_NONE;

    /// \brief True to record a video from the user camera
    public: bool recordVideo = false;

    /// \brief Video encoding format
    public: std::string recordVideoFormat;

    /// \brief Path to save the recorded video
    public: std::string recordVideoSavePath;

    /// \brief Target to move the user camera to
    public: std::string moveToTarget;

    /// \brief Helper object to move user camera
    public: MoveToHelper moveToHelper;

    /// \brief Helper object to select entities. Only the latest selection
    /// request is kept.
    public: SelectionHelper selectionHelper;

    /// \brief Target to follow
    public: std::string followTarget;

    /// \brief Wait for follow target
    public: bool followTargetWait = false;

    /// \brief Offset of camera from taget being followed
    public: math::Vector3d followOffset = math::Vector3d(-5, 0, 3);

    /// \brief Flag to indicate the follow offset needs to be updated
    public: bool followOffsetDirty = false;

    /// \brief Follow P gain
    public: double followPGain = 0.01;

    /// \brief True follow the target at an offset that is in world frame,
    /// false to follow in target's local frame
    public: bool followWorldFrame = false;

    /// \brief Flag for indicating whether we are in view angle mode or not
    public: bool viewAngle = false;

    /// \brief Flag for indicating whether we are in shapes mode or not
    public: bool spawnModel = false;

    /// \brief Flag for indicating whether the user is currently placing a
    /// model with the shapes plugin or not
    public: bool placingModel = false;

    /// \brief The sdf string of the model to be used with the shapes plugin
    public: std::string modelSdfString;

    /// \brief The pose of the preview model
    public: ignition::math::Pose3d previewModelPose =
            ignition::math::Pose3d::Zero;

    /// \brief The currently hovered mouse position in screen coordinates
    public: math::Vector2i mouseHoverPos = math::Vector2i::Zero;

    /// \brief The model generated from the modelSdfString upon the user
    /// clicking a shape in the shapes plugin
    public: rendering::VisualPtr spawnPreviewModel = nullptr;

    /// \brief A record of the ids currently used by the model generation
    /// for easy deletion of visuals later
    public: std::vector<Entity> modelIds;

    /// \brief The pose set during a view angle button press that holds
    /// the pose the camera should assume relative to the entit(y/ies).
    /// The vector (0, 0, 0) indicates to return the camera back to the home
    /// pose originally loaded from the sdf.
    public: math::Vector3d viewAngleDirection = math::Vector3d::Zero;

    /// \brief Last move to animation time
    public: std::chrono::time_point<std::chrono::system_clock> prevMoveToTime;

    /// \brief Image from user camera
    public: rendering::Image cameraImage;

    /// \brief Video encoder
    public: common::VideoEncoder videoEncoder;

    /// \brief Ray query for mouse clicks
    public: rendering::RayQueryPtr rayQuery;

    /// \brief View control focus target
    public: math::Vector3d target;

    /// \brief Rendering utility
    public: RenderUtil renderUtil;

    /// \brief Transport node for making transform control requests
    public: transport::Node node;

    /// \brief Name of service for setting entity pose
    public: std::string poseCmdService;

    /// \brief Name of service for creating entity
    public: std::string createCmdService;

    /// \brief The starting world pose of a clicked visual.
    public: ignition::math::Vector3d startWorldPos = math::Vector3d::Zero;

    /// \brief Flag to keep track of world pose setting used
    /// for button translating.
    public: bool isStartWorldPosSet = false;

    /// \brief Where the mouse left off - used to continue translating
    /// smoothly when switching axes through keybinding and clicking
    /// Updated on an x, y, or z, press or release and a mouse press
    public: math::Vector2i mousePressPos = math::Vector2i::Zero;

    /// \brief Flag to indicate whether the x key is currently being pressed
    public: bool xPressed = false;

    /// \brief Flag to indicate whether the y key is currently being pressed
    public: bool yPressed = false;

    /// \brief Flag to indicate whether the z key is currently being pressed
    public: bool zPressed = false;

    /// \brief ID of thread where render calls can be made.
    public: std::thread::id renderThreadId;

    /// \brief The xyz values by which to snap the object.
    public: math::Vector3d xyzSnap = math::Vector3d::One;

    /// \brief The rpy values by which to snap the object.
    public: math::Vector3d rpySnap = {45, 45, 45};

    /// \brief The scale values by which to snap the object.
    public: math::Vector3d scaleSnap = math::Vector3d::One;
  };

  /// \brief Private data class for RenderWindowItem
  class RenderWindowItemPrivate
  {
    /// \brief Keep latest mouse event
    public: common::MouseEvent mouseEvent;

    /// \brief Render thread
    public : RenderThread *renderThread = nullptr;

    //// \brief List of threads
    public: static QList<QThread *> threads;
  };

  /// \brief Private data class for Scene3D
  class Scene3DPrivate
  {
    /// \brief Transport node
    public: transport::Node node;

    /// \brief Name of the world
    public: std::string worldName;

    /// \brief Rendering utility
    public: RenderUtil *renderUtil = nullptr;

    /// \brief Transform mode service
    public: std::string transformModeService;

    /// \brief Record video service
    public: std::string recordVideoService;

    /// \brief Move to service
    public: std::string moveToService;

    /// \brief Follow service
    public: std::string followService;

    /// \brief Follow service
    public: std::string viewAngleService;

    /// \brief Shapes service
    public: std::string shapesService;
  };
}
}
}

using namespace ignition;
using namespace gazebo;

QList<QThread *> RenderWindowItemPrivate::threads;

/////////////////////////////////////////////////
IgnRenderer::IgnRenderer()
  : dataPtr(new IgnRendererPrivate)
{
  this->dataPtr->moveToHelper.initCameraPose = this->cameraPose;
}


/////////////////////////////////////////////////
IgnRenderer::~IgnRenderer() = default;

////////////////////////////////////////////////
RenderUtil *IgnRenderer::RenderUtil() const
{
  return &this->dataPtr->renderUtil;
}

/////////////////////////////////////////////////
void IgnRenderer::Render()
{
  this->dataPtr->renderThreadId = std::this_thread::get_id();

  IGN_PROFILE_THREAD_NAME("RenderThread");
  IGN_PROFILE("IgnRenderer::Render");
  if (this->textureDirty)
  {
    this->dataPtr->camera->SetImageWidth(this->textureSize.width());
    this->dataPtr->camera->SetImageHeight(this->textureSize.height());
    this->dataPtr->camera->SetAspectRatio(this->textureSize.width() /
        static_cast<double>(this->textureSize.height()));
    // setting the size should cause the render texture to be rebuilt
    {
      IGN_PROFILE("IgnRenderer::Render Pre-render camera");
      this->dataPtr->camera->PreRender();
    }
    this->textureDirty = false;
  }

  // texture id could change so get the value in every render update
  this->textureId = this->dataPtr->camera->RenderTextureGLId();

  // update the scene
  this->dataPtr->renderUtil.SetTransformActive(
      this->dataPtr->transformControl.Active());
  this->dataPtr->renderUtil.Update();

  // view control
  this->HandleMouseEvent();

  // Entity selection
  this->HandleEntitySelection();

  // reset follow mode if target node got removed
  if (!this->dataPtr->followTarget.empty())
  {
    rendering::ScenePtr scene = this->dataPtr->renderUtil.Scene();
    rendering::NodePtr target = scene->NodeByName(this->dataPtr->followTarget);
    if (!target && !this->dataPtr->followTargetWait)
    {
      this->dataPtr->camera->SetFollowTarget(nullptr);
      this->dataPtr->camera->SetTrackTarget(nullptr);
      this->dataPtr->followTarget.clear();
      emit FollowTargetChanged(std::string(), false);
    }
  }

  // update and render to texture
  {
    IGN_PROFILE("IgnRenderer::Render Update camera");
    this->dataPtr->camera->Update();
  }

  // record video is requested
  {
    IGN_PROFILE("IgnRenderer::Render Record Video");
    if (this->dataPtr->recordVideo)
    {
      unsigned int width = this->dataPtr->camera->ImageWidth();
      unsigned int height = this->dataPtr->camera->ImageHeight();

      if (this->dataPtr->cameraImage.Width() != width ||
          this->dataPtr->cameraImage.Height() != height)
      {
        this->dataPtr->cameraImage = this->dataPtr->camera->CreateImage();
      }

      // Video recorder is on. Add more frames to it
      if (this->dataPtr->videoEncoder.IsEncoding())
      {
        this->dataPtr->camera->Copy(this->dataPtr->cameraImage);
        this->dataPtr->videoEncoder.AddFrame(
            this->dataPtr->cameraImage.Data<unsigned char>(), width, height);
      }
      // Video recorder is idle. Start recording.
      else
      {
        this->dataPtr->videoEncoder.Start(this->dataPtr->recordVideoFormat,
            this->dataPtr->recordVideoSavePath, width, height);
      }
    }
    else if (this->dataPtr->videoEncoder.IsEncoding())
    {
      this->dataPtr->videoEncoder.Stop();
    }
  }

  // Move To
  {
    IGN_PROFILE("IgnRenderer::Render MoveTo");
    if (!this->dataPtr->moveToTarget.empty())
    {
      if (this->dataPtr->moveToHelper.Idle())
      {
        rendering::ScenePtr scene = this->dataPtr->renderUtil.Scene();
        rendering::NodePtr target = scene->NodeByName(
            this->dataPtr->moveToTarget);
        if (target)
        {
          this->dataPtr->moveToHelper.MoveTo(this->dataPtr->camera, target, 0.5,
              std::bind(&IgnRenderer::OnMoveToComplete, this));
          this->dataPtr->prevMoveToTime = std::chrono::system_clock::now();
        }
        else
        {
          ignerr << "Unable to move to target. Target: '"
                 << this->dataPtr->moveToTarget << "' not found" << std::endl;
          this->dataPtr->moveToTarget.clear();
        }
      }
      else
      {
        auto now = std::chrono::system_clock::now();
        std::chrono::duration<double> dt = now - this->dataPtr->prevMoveToTime;
        this->dataPtr->moveToHelper.AddTime(dt.count());
        this->dataPtr->prevMoveToTime = now;
      }
    }
  }

  // Follow
  {
    IGN_PROFILE("IgnRenderer::Render Follow");
    if (!this->dataPtr->moveToTarget.empty())
      return;
    rendering::NodePtr followTarget = this->dataPtr->camera->FollowTarget();
    if (!this->dataPtr->followTarget.empty())
    {
      rendering::ScenePtr scene = this->dataPtr->renderUtil.Scene();
      rendering::NodePtr target = scene->NodeByName(
          this->dataPtr->followTarget);
      if (target)
      {
        if (!followTarget || target != followTarget)
        {
          this->dataPtr->camera->SetFollowTarget(target,
              this->dataPtr->followOffset,
              this->dataPtr->followWorldFrame);
          this->dataPtr->camera->SetFollowPGain(this->dataPtr->followPGain);

          this->dataPtr->camera->SetTrackTarget(target);
          // found target, no need to wait anymore
          this->dataPtr->followTargetWait = false;
        }
        else if (this->dataPtr->followOffsetDirty)
        {
          math::Vector3d offset =
              this->dataPtr->camera->WorldPosition() - target->WorldPosition();
          if (!this->dataPtr->followWorldFrame)
          {
            offset = target->WorldRotation().RotateVectorReverse(offset);
          }
          this->dataPtr->camera->SetFollowOffset(offset);
          this->dataPtr->followOffsetDirty = false;
        }
      }
      else if (!this->dataPtr->followTargetWait)
      {
        ignerr << "Unable to follow target. Target: '"
               << this->dataPtr->followTarget << "' not found" << std::endl;
        this->dataPtr->followTarget.clear();
      }
    }
    else if (followTarget)
    {
      this->dataPtr->camera->SetFollowTarget(nullptr);
      this->dataPtr->camera->SetTrackTarget(nullptr);
    }
  }

  // View Angle
  {
    IGN_PROFILE("IgnRenderer::Render ViewAngle");
    if (this->dataPtr->viewAngle)
    {
      if (this->dataPtr->moveToHelper.Idle())
      {
        std::vector<Entity> selectedEntities =
          this->dataPtr->renderUtil.SelectedEntities();

        // Look at the origin if no entities are selected
        math::Vector3d lookAt = math::Vector3d::Zero;
        if (!selectedEntities.empty())
        {
          for (const auto &entity : selectedEntities)
          {
            rendering::NodePtr node =
                this->dataPtr->renderUtil.SceneManager().NodeById(entity);

            if (!node)
              continue;

            math::Vector3d nodePos = node->WorldPose().Pos();
            lookAt += nodePos;
          }
          lookAt /= selectedEntities.size();
        }

        this->dataPtr->moveToHelper.LookDirection(this->dataPtr->camera,
            this->dataPtr->viewAngleDirection, lookAt,
            0.5, std::bind(&IgnRenderer::OnViewAngleComplete, this));
        this->dataPtr->prevMoveToTime = std::chrono::system_clock::now();
      }
      else
      {
        auto now = std::chrono::system_clock::now();
        std::chrono::duration<double> dt = now - this->dataPtr->prevMoveToTime;
        this->dataPtr->moveToHelper.AddTime(dt.count());
        this->dataPtr->prevMoveToTime = now;
      }
    }
  }

  // Shapes
  {
    IGN_PROFILE("IgnRenderer::Render Shapes");
    if (this->dataPtr->spawnModel)
    {
      // Generate preview model
      rendering::ScenePtr scene = this->dataPtr->renderUtil.Scene();
      rendering::VisualPtr rootVis = scene->RootVisual();
      this->dataPtr->placingModel =
        this->GeneratePreviewModel(this->dataPtr->modelSdfString);
      this->dataPtr->spawnModel = false;
    }
  }

  if (ignition::gui::App())
  {
    ignition::gui::App()->sendEvent(
        ignition::gui::App()->findChild<ignition::gui::MainWindow *>(),
        new gui::events::Render());
  }
}

/////////////////////////////////////////////////
bool IgnRenderer::GeneratePreviewModel(const std::string &_modelSdfString)
{
  // Terminate any pre-existing visualized models
  this->TerminatePreviewModel();

  sdf::Root root;
  root.LoadSdfString(_modelSdfString);

  if (!root.ModelCount())
  {
    this->TerminatePreviewModel();
    return false;
  }

  // Only preview first model
  sdf::Model model = *(root.ModelByIndex(0));
  this->dataPtr->previewModelPose = model.RawPose();
  model.SetName(ignition::common::Uuid().String());
  Entity modelId = this->UniqueId();
  if (!modelId)
  {
    this->TerminatePreviewModel();
    return false;
  }
  this->dataPtr->spawnPreviewModel =
    this->dataPtr->renderUtil.SceneManager().CreateModel(
        modelId, model,
        this->dataPtr->renderUtil.SceneManager().WorldId());

  this->dataPtr->modelIds.push_back(modelId);
  for (auto j = 0u; j < model.LinkCount(); j++)
  {
    sdf::Link link = *(model.LinkByIndex(j));
    link.SetName(ignition::common::Uuid().String());
    Entity linkId = this->UniqueId();
    if (!linkId)
    {
      this->TerminatePreviewModel();
      return false;
    }
    this->dataPtr->renderUtil.SceneManager().CreateLink(
        linkId, link, modelId);
    this->dataPtr->modelIds.push_back(linkId);
    for (auto k = 0u; k < link.VisualCount(); k++)
    {
     sdf::Visual visual = *(link.VisualByIndex(k));
     visual.SetName(ignition::common::Uuid().String());
     Entity visualId = this->UniqueId();
     if (!visualId)
     {
       this->TerminatePreviewModel();
       return false;
     }
     this->dataPtr->renderUtil.SceneManager().CreateVisual(
         visualId, visual, linkId);
     this->dataPtr->modelIds.push_back(visualId);
    }
  }
  return true;
}

/////////////////////////////////////////////////
void IgnRenderer::TerminatePreviewModel()
{
  for (auto _id : this->dataPtr->modelIds)
    this->dataPtr->renderUtil.SceneManager().RemoveEntity(_id);
  this->dataPtr->modelIds.clear();
  this->dataPtr->placingModel = false;
}

/////////////////////////////////////////////////
Entity IgnRenderer::UniqueId()
{
  auto timeout = 100000u;
  for (auto i = 0u; i < timeout; ++i)
  {
    Entity id = std::numeric_limits<uint64_t>::max() - i;
    if (!this->dataPtr->renderUtil.SceneManager().HasEntity(id))
      return id;
  }
  return kNullEntity;
}

/////////////////////////////////////////////////
void IgnRenderer::HandleMouseEvent()
{
  std::lock_guard<std::mutex> lock(this->dataPtr->mutex);
  this->HandleMouseContextMenu();
  this->HandleModelPlacement();
  this->HandleMouseTransformControl();
  this->HandleMouseViewControl();
}

/////////////////////////////////////////////////
void IgnRenderer::HandleMouseContextMenu()
{
  if (!this->dataPtr->mouseDirty)
    return;

  if (!this->dataPtr->mouseEvent.Dragging() &&
      this->dataPtr->mouseEvent.Type() == common::MouseEvent::RELEASE &&
      this->dataPtr->mouseEvent.Button() == common::MouseEvent::RIGHT)
  {
    math::Vector2i dt =
      this->dataPtr->mouseEvent.PressPos() - this->dataPtr->mouseEvent.Pos();

    // check for click with some tol for mouse movement
    if (dt.Length() > 5.0)
      return;

    rendering::VisualPtr visual = this->dataPtr->camera->Scene()->VisualAt(
          this->dataPtr->camera,
          this->dataPtr->mouseEvent.Pos());

    if (!visual)
      return;

    // get model visual
    while (visual->HasParent() && visual->Parent() !=
        visual->Scene()->RootVisual())
    {
      visual = std::dynamic_pointer_cast<rendering::Visual>(visual->Parent());
    }

    emit ContextMenuRequested(visual->Name().c_str());
    this->dataPtr->mouseDirty = false;
  }
}

////////////////////////////////////////////////
void IgnRenderer::HandleKeyPress(QKeyEvent *_e)
{
  if (_e->isAutoRepeat())
    return;

  std::lock_guard<std::mutex> lock(this->dataPtr->mutex);

  this->dataPtr->keyEvent.SetKey(_e->key());
  this->dataPtr->keyEvent.SetText(_e->text().toStdString());

  this->dataPtr->keyEvent.SetControl(
    (_e->modifiers() & Qt::ControlModifier));
  this->dataPtr->keyEvent.SetShift(
    (_e->modifiers() & Qt::ShiftModifier));
  this->dataPtr->keyEvent.SetAlt(
    (_e->modifiers() & Qt::AltModifier));

  this->dataPtr->mouseEvent.SetControl(this->dataPtr->keyEvent.Control());
  this->dataPtr->mouseEvent.SetShift(this->dataPtr->keyEvent.Shift());
  this->dataPtr->mouseEvent.SetAlt(this->dataPtr->keyEvent.Alt());
  this->dataPtr->keyEvent.SetType(common::KeyEvent::PRESS);

  // Update the object and mouse to be placed at the current position
  // only for x, y, and z key presses
  if (_e->key() == Qt::Key_X ||
      _e->key() == Qt::Key_Y ||
      _e->key() == Qt::Key_Z ||
      _e->key() == Qt::Key_Shift)
  {
    this->dataPtr->transformControl.Start();
    this->dataPtr->mousePressPos = this->dataPtr->mouseEvent.Pos();
  }

  // fullscreen
  if (_e->key() == Qt::Key_F11)
  {
    if (ignition::gui::App()->findChild
        <ignition::gui::MainWindow *>()->QuickWindow()->visibility()
        == QWindow::FullScreen)
    {
      ignition::gui::App()->findChild
        <ignition::gui::MainWindow *>()->QuickWindow()->showNormal();
    }
    else
    {
      ignition::gui::App()->findChild
        <ignition::gui::MainWindow *>()->QuickWindow()->showFullScreen();
    }
  }

  switch (_e->key())
  {
    case Qt::Key_X:
      this->dataPtr->xPressed = true;
      break;
    case Qt::Key_Y:
      this->dataPtr->yPressed = true;
      break;
    case Qt::Key_Z:
      this->dataPtr->zPressed = true;
      break;
    default:
      break;
  }
}

////////////////////////////////////////////////
void IgnRenderer::HandleKeyRelease(QKeyEvent *_e)
{
  if (_e->isAutoRepeat())
    return;

  std::lock_guard<std::mutex> lock(this->dataPtr->mutex);

  this->dataPtr->keyEvent.SetKey(0);

  this->dataPtr->keyEvent.SetControl(
    (_e->modifiers() & Qt::ControlModifier)
    && (_e->key() != Qt::Key_Control));
  this->dataPtr->keyEvent.SetShift(
    (_e->modifiers() & Qt::ShiftModifier)
    && (_e->key() != Qt::Key_Shift));
  this->dataPtr->keyEvent.SetAlt(
    (_e->modifiers() & Qt::AltModifier)
    && (_e->key() != Qt::Key_Alt));

  this->dataPtr->mouseEvent.SetControl(this->dataPtr->keyEvent.Control());
  this->dataPtr->mouseEvent.SetShift(this->dataPtr->keyEvent.Shift());
  this->dataPtr->mouseEvent.SetAlt(this->dataPtr->keyEvent.Alt());
  this->dataPtr->keyEvent.SetType(common::KeyEvent::RELEASE);

  // Update the object and mouse to be placed at the current position
  // only for x, y, and z key presses
  if (_e->key() == Qt::Key_X ||
      _e->key() == Qt::Key_Y ||
      _e->key() == Qt::Key_Z ||
      _e->key() == Qt::Key_Shift)
  {
    this->dataPtr->transformControl.Start();
    this->dataPtr->mousePressPos = this->dataPtr->mouseEvent.Pos();
    this->dataPtr->isStartWorldPosSet = false;
  }

  switch (_e->key())
  {
    case Qt::Key_X:
      this->dataPtr->xPressed = false;
      break;
    case Qt::Key_Y:
      this->dataPtr->yPressed = false;
      break;
    case Qt::Key_Z:
      this->dataPtr->zPressed = false;
      break;
    default:
      break;
  }
}

/////////////////////////////////////////////////
void IgnRenderer::HandleModelPlacement()
{
  if (!this->dataPtr->placingModel)
    return;

  if (this->dataPtr->spawnPreviewModel && this->dataPtr->hoverDirty)
  {
    math::Vector3d pos = this->ScreenToPlane(this->dataPtr->mouseHoverPos);
    pos.Z(this->dataPtr->spawnPreviewModel->WorldPosition().Z());
    this->dataPtr->spawnPreviewModel->SetWorldPosition(pos);
    this->dataPtr->hoverDirty = false;
  }
  if (this->dataPtr->mouseEvent.Button() == common::MouseEvent::LEFT &&
      this->dataPtr->mouseEvent.Type() == common::MouseEvent::RELEASE &&
      !this->dataPtr->mouseEvent.Dragging() && this->dataPtr->mouseDirty)
  {
    // Delete the generated visuals
    this->TerminatePreviewModel();

    math::Pose3d modelPose = this->dataPtr->previewModelPose;
    std::function<void(const ignition::msgs::Boolean &, const bool)> cb =
        [](const ignition::msgs::Boolean &/*_rep*/, const bool _result)
    {
      if (!_result)
        ignerr << "Error creating model" << std::endl;
    };
    math::Vector3d pos = this->ScreenToPlane(this->dataPtr->mouseEvent.Pos());
    pos.Z(modelPose.Pos().Z());
    msgs::EntityFactory req;
    req.set_sdf(this->dataPtr->modelSdfString);
    req.set_allow_renaming(true);
    msgs::Set(req.mutable_pose(), math::Pose3d(pos, modelPose.Rot()));

    if (this->dataPtr->createCmdService.empty())
    {
      this->dataPtr->createCmdService = "/world/" + this->worldName
          + "/create";
    }
    this->dataPtr->node.Request(this->dataPtr->createCmdService, req, cb);
    this->dataPtr->placingModel = false;
    this->dataPtr->mouseDirty = false;
  }
}

/////////////////////////////////////////////////
void IgnRenderer::HandleEntitySelection()
{
  if (this->dataPtr->selectionHelper.deselectAll)
  {
    this->DeselectAllEntities(this->dataPtr->selectionHelper.sendEvent);

    this->dataPtr->selectionHelper = SelectionHelper();
  }
  else if (this->dataPtr->selectionHelper.selectEntity != kNullEntity)
  {
    auto node = this->dataPtr->renderUtil.SceneManager().NodeById(
      this->dataPtr->selectionHelper.selectEntity);
    this->UpdateSelectedEntity(node,
        this->dataPtr->selectionHelper.sendEvent);

    this->dataPtr->selectionHelper = SelectionHelper();
  }
}

/////////////////////////////////////////////////
void IgnRenderer::DeselectAllEntities(bool _sendEvent)
{
  if (this->dataPtr->renderThreadId != std::this_thread::get_id())
  {
    ignwarn << "Making render calls from outside the render thread"
            << std::endl;
  }

  this->dataPtr->renderUtil.DeselectAllEntities();

  if (_sendEvent)
  {
    auto deselectEvent = new gui::events::DeselectAllEntities();
    ignition::gui::App()->sendEvent(
        ignition::gui::App()->findChild<ignition::gui::MainWindow *>(),
        deselectEvent);
  }
}

/////////////////////////////////////////////////
double IgnRenderer::SnapValue(
    double _coord, double _interval, double _sensitivity) const
{
  double snap = _interval * _sensitivity;
  double rem = fmod(_coord, _interval);
  double minInterval = _coord - rem;

  if (rem < 0)
  {
    minInterval -= _interval;
  }

  double maxInterval = minInterval + _interval;

  if (_coord < (minInterval + snap))
  {
    _coord = minInterval;
  }
  else if (_coord > (maxInterval - snap))
  {
    _coord = maxInterval;
  }

  return _coord;
}

/////////////////////////////////////////////////
void IgnRenderer::SnapPoint(
    ignition::math::Vector3d &_point, math::Vector3d &_snapVals,
    double _sensitivity) const
{
  if (_snapVals.X() <= 0 || _snapVals.Y() <= 0 || _snapVals.Z() <= 0)
  {
    ignerr << "Interval distance must be greater than 0"
        << std::endl;
    return;
  }

  if (_sensitivity < 0 || _sensitivity > 1.0)
  {
    ignerr << "Sensitivity must be between 0 and 1" << std::endl;
    return;
  }

  _point.X() = this->SnapValue(_point.X(), _snapVals.X(), _sensitivity);
  _point.Y() = this->SnapValue(_point.Y(), _snapVals.Y(), _sensitivity);
  _point.Z() = this->SnapValue(_point.Z(), _snapVals.Z(), _sensitivity);
}

/////////////////////////////////////////////////
void IgnRenderer::XYZConstraint(math::Vector3d &_axis)
{
  math::Vector3d translationAxis = math::Vector3d::Zero;

  if (this->dataPtr->xPressed)
  {
    translationAxis += math::Vector3d::UnitX;
  }

  if (this->dataPtr->yPressed)
  {
    translationAxis += math::Vector3d::UnitY;
  }

  if (this->dataPtr->zPressed)
  {
    translationAxis += math::Vector3d::UnitZ;
  }

  if (translationAxis != math::Vector3d::Zero)
  {
    _axis = translationAxis;
  }
}

/////////////////////////////////////////////////
void IgnRenderer::HandleMouseTransformControl()
{
  if (this->dataPtr->renderThreadId != std::this_thread::get_id())
  {
    ignwarn << "Making render calls from outside the render thread"
            << std::endl;
  }

  // set transform configuration
  this->dataPtr->transformControl.SetTransformMode(
      this->dataPtr->transformMode);

  if (!this->dataPtr->transformControl.Camera())
    this->dataPtr->transformControl.SetCamera(this->dataPtr->camera);

  // stop and detach transform controller if mode is none or no entity is
  // selected
  if (this->dataPtr->transformMode == rendering::TransformMode::TM_NONE ||
      (this->dataPtr->transformControl.Node() &&
      this->dataPtr->renderUtil.SelectedEntities().empty()))
  {
    if (this->dataPtr->transformControl.Active())
      this->dataPtr->transformControl.Stop();

    this->dataPtr->transformControl.Detach();
  }
  else
  {
    // shift indicates world space transformation
    this->dataPtr->transformSpace = (this->dataPtr->keyEvent.Shift()) ?
        rendering::TransformSpace::TS_WORLD :
        rendering::TransformSpace::TS_LOCAL;
    this->dataPtr->transformControl.SetTransformSpace(
        this->dataPtr->transformSpace);
  }

  // update gizmo visual
  this->dataPtr->transformControl.Update();

  // check for mouse events
  if (!this->dataPtr->mouseDirty)
    return;

  // handle transform control
  if (this->dataPtr->mouseEvent.Button() == common::MouseEvent::LEFT)
  {
    if (this->dataPtr->mouseEvent.Type() == common::MouseEvent::PRESS
        && this->dataPtr->transformControl.Node())
    {
      this->dataPtr->mousePressPos = this->dataPtr->mouseEvent.Pos();
      // get the visual at mouse position
      rendering::VisualPtr visual = this->dataPtr->camera->VisualAt(
            this->dataPtr->mouseEvent.PressPos());

      if (visual)
      {
        // check if the visual is an axis in the gizmo visual
        math::Vector3d axis =
            this->dataPtr->transformControl.AxisById(visual->Id());
        if (axis != ignition::math::Vector3d::Zero)
        {
          // start the transform process
          this->dataPtr->transformControl.SetActiveAxis(axis);
          this->dataPtr->transformControl.Start();
          this->dataPtr->mouseDirty = false;
        }
        else
          return;
      }
    }
    else if (this->dataPtr->mouseEvent.Type() == common::MouseEvent::RELEASE)
    {
      this->dataPtr->isStartWorldPosSet = false;
      if (this->dataPtr->transformControl.Active())
      {
        if (this->dataPtr->transformControl.Node())
        {
          std::function<void(const ignition::msgs::Boolean &, const bool)> cb =
              [](const ignition::msgs::Boolean &/*_rep*/, const bool _result)
          {
            if (!_result)
              ignerr << "Error setting pose" << std::endl;
          };
          rendering::NodePtr node = this->dataPtr->transformControl.Node();
          ignition::msgs::Pose req;
          req.set_name(node->Name());
          msgs::Set(req.mutable_position(), node->WorldPosition());
          msgs::Set(req.mutable_orientation(), node->WorldRotation());
          if (this->dataPtr->poseCmdService.empty())
          {
            this->dataPtr->poseCmdService = "/world/" + this->worldName
                + "/set_pose";
          }
          this->dataPtr->node.Request(this->dataPtr->poseCmdService, req, cb);
        }

        this->dataPtr->transformControl.Stop();
        this->dataPtr->mouseDirty = false;
      }
      // Select entity
      else if (!this->dataPtr->mouseEvent.Dragging())
      {
        rendering::VisualPtr v = this->dataPtr->camera->VisualAt(
              this->dataPtr->mouseEvent.Pos());

        rendering::VisualPtr visual = this->dataPtr->camera->Scene()->VisualAt(
              this->dataPtr->camera,
              this->dataPtr->mouseEvent.Pos());

        if (!visual)
        {
          // Hit the background, deselect all
          if (!this->dataPtr->mouseEvent.Dragging())
          {
            this->DeselectAllEntities(true);
          }
          return;
        }

        // check if the visual is an axis in the gizmo visual
        math::Vector3d axis =
            this->dataPtr->transformControl.AxisById(visual->Id());
        if (axis == ignition::math::Vector3d::Zero)
        {
          auto topVis =
              this->dataPtr->renderUtil.SceneManager().TopLevelVisual(visual);
          // TODO(anyone) Check plane geometry instead of hardcoded name!
          if (topVis && topVis->Name() != "ground_plane")
          {
            // Highlight entity and notify other widgets
            this->UpdateSelectedEntity(topVis, true);

            this->dataPtr->mouseDirty = false;
            return;
          }
          // Don't deselect after dragging, user may be orbiting the camera
          else if (!this->dataPtr->mouseEvent.Dragging())
          {
            // Hit the ground, deselect all
            this->DeselectAllEntities(true);
            return;
          }
        }
      }
    }
  }

  if (this->dataPtr->mouseEvent.Type() == common::MouseEvent::MOVE
      && this->dataPtr->transformControl.Active())
  {
    // compute the the start and end mouse positions in normalized coordinates
    auto imageWidth = static_cast<double>(this->dataPtr->camera->ImageWidth());
    auto imageHeight = static_cast<double>(
        this->dataPtr->camera->ImageHeight());
    double nx = 2.0 *
      this->dataPtr->mousePressPos.X() /
      imageWidth - 1.0;
    double ny = 1.0 - 2.0 *
      this->dataPtr->mousePressPos.Y() /
      imageHeight;
    double nxEnd = 2.0 * this->dataPtr->mouseEvent.Pos().X() /
      imageWidth - 1.0;
    double nyEnd = 1.0 - 2.0 * this->dataPtr->mouseEvent.Pos().Y() /
      imageHeight;
    math::Vector2d start(nx, ny);
    math::Vector2d end(nxEnd, nyEnd);

    // get the current active axis
    math::Vector3d axis = this->dataPtr->transformControl.ActiveAxis();

    // compute 3d transformation from 2d mouse movement
    if (this->dataPtr->transformControl.Mode() ==
        rendering::TransformMode::TM_TRANSLATION)
    {
      Entity nodeId = this->dataPtr->renderUtil.SelectedEntities().front();
      rendering::NodePtr target =
          this->dataPtr->renderUtil.SceneManager().NodeById(nodeId);
      if (!target)
      {
        ignwarn << "Failed to find node with ID [" << nodeId << "]"
                << std::endl;
        return;
      }
      this->XYZConstraint(axis);
      if (!this->dataPtr->isStartWorldPosSet)
      {
        this->dataPtr->isStartWorldPosSet = true;
        this->dataPtr->startWorldPos =
          target->WorldPosition();
      }
      ignition::math::Vector3d worldPos =
        target->WorldPosition();
      math::Vector3d distance =
        this->dataPtr->transformControl.TranslationFrom2d(axis, start, end);
      if (this->dataPtr->keyEvent.Control())
      {
        // Translate to world frame for snapping
        distance += this->dataPtr->startWorldPos;
        math::Vector3d snapVals = this->XYZSnap();

        // Constrain snap values to a minimum of 1e-4
        snapVals.X() = std::max(1e-4, snapVals.X());
        snapVals.Y() = std::max(1e-4, snapVals.Y());
        snapVals.Z() = std::max(1e-4, snapVals.Z());

        SnapPoint(distance, snapVals);

        // Translate back to entity frame
        distance -= this->dataPtr->startWorldPos;
        distance *= axis;
      }
      this->dataPtr->transformControl.Translate(distance);
    }
    else if (this->dataPtr->transformControl.Mode() ==
        rendering::TransformMode::TM_ROTATION)
    {
      math::Quaterniond rotation =
          this->dataPtr->transformControl.RotationFrom2d(axis, start, end);

      if (this->dataPtr->keyEvent.Control())
      {
        math::Vector3d currentRot = rotation.Euler();
        math::Vector3d snapVals = this->RPYSnap();

        if (snapVals.X() <= 1e-4)
        {
          snapVals.X() = IGN_PI/4;
        }
        else
        {
          snapVals.X() = IGN_DTOR(snapVals.X());
        }
        if (snapVals.Y() <= 1e-4)
        {
          snapVals.Y() = IGN_PI/4;
        }
        else
        {
          snapVals.Y() = IGN_DTOR(snapVals.Y());
        }
        if (snapVals.Z() <= 1e-4)
        {
          snapVals.Z() = IGN_PI/4;
        }
        else
        {
          snapVals.Z() = IGN_DTOR(snapVals.Z());
        }

        SnapPoint(currentRot, snapVals);
        rotation = math::Quaterniond::EulerToQuaternion(currentRot);
      }
      this->dataPtr->transformControl.Rotate(rotation);
    }
    else if (this->dataPtr->transformControl.Mode() ==
        rendering::TransformMode::TM_SCALE)
    {
      this->XYZConstraint(axis);
      // note: scaling is limited to local space
      math::Vector3d scale =
          this->dataPtr->transformControl.ScaleFrom2d(axis, start, end);
      if (this->dataPtr->keyEvent.Control())
      {
        math::Vector3d snapVals = this->ScaleSnap();

        if (snapVals.X() <= 1e-4)
          snapVals.X() = 0.1;
        if (snapVals.Y() <= 1e-4)
          snapVals.Y() = 0.1;
        if (snapVals.Z() <= 1e-4)
          snapVals.Z() = 0.1;

        SnapPoint(scale, snapVals);
      }
      this->dataPtr->transformControl.Scale(scale);
    }
    this->dataPtr->drag = 0;
    this->dataPtr->mouseDirty = false;
  }
}


/////////////////////////////////////////////////
void IgnRenderer::HandleMouseViewControl()
{
  if (!this->dataPtr->mouseDirty)
    return;

  if (this->dataPtr->renderThreadId != std::this_thread::get_id())
  {
    ignwarn << "Making render calls from outside the render thread"
            << std::endl;
  }

  math::Vector3d camWorldPos;
  if (!this->dataPtr->followTarget.empty())
    this->dataPtr->camera->WorldPosition();

  this->dataPtr->viewControl.SetCamera(this->dataPtr->camera);

  if (this->dataPtr->mouseEvent.Type() == common::MouseEvent::SCROLL)
  {
    this->dataPtr->target =
        this->ScreenToScene(this->dataPtr->mouseEvent.Pos());
    this->dataPtr->viewControl.SetTarget(this->dataPtr->target);
    double distance = this->dataPtr->camera->WorldPosition().Distance(
        this->dataPtr->target);
    double amount = -this->dataPtr->drag.Y() * distance / 5.0;
    this->dataPtr->viewControl.Zoom(amount);
  }
  else
  {
    if (this->dataPtr->mouseEvent.Type() == common::MouseEvent::PRESS)
    {
      this->dataPtr->target = this->ScreenToScene(
          this->dataPtr->mouseEvent.PressPos());
      this->dataPtr->viewControl.SetTarget(this->dataPtr->target);
    }

    // Pan with left button
    if (this->dataPtr->mouseEvent.Buttons() & common::MouseEvent::LEFT)
    {
      if (Qt::ShiftModifier == QGuiApplication::queryKeyboardModifiers())
        this->dataPtr->viewControl.Orbit(this->dataPtr->drag);
      else
        this->dataPtr->viewControl.Pan(this->dataPtr->drag);
    }
    // Orbit with middle button
    else if (this->dataPtr->mouseEvent.Buttons() & common::MouseEvent::MIDDLE)
    {
      this->dataPtr->viewControl.Orbit(this->dataPtr->drag);
    }
    else if (this->dataPtr->mouseEvent.Buttons() & common::MouseEvent::RIGHT)
    {
      double hfov = this->dataPtr->camera->HFOV().Radian();
      double vfov = 2.0f * atan(tan(hfov / 2.0f) /
          this->dataPtr->camera->AspectRatio());
      double distance = this->dataPtr->camera->WorldPosition().Distance(
          this->dataPtr->target);
      double amount = ((-this->dataPtr->drag.Y() /
          static_cast<double>(this->dataPtr->camera->ImageHeight()))
          * distance * tan(vfov/2.0) * 6.0);
      this->dataPtr->viewControl.Zoom(amount);
    }
  }
  this->dataPtr->drag = 0;
  this->dataPtr->mouseDirty = false;


  if (!this->dataPtr->followTarget.empty())
  {
    math::Vector3d dPos = this->dataPtr->camera->WorldPosition() - camWorldPos;
    if (dPos != math::Vector3d::Zero)
    {
      this->dataPtr->followOffsetDirty = true;
    }
  }
}

/////////////////////////////////////////////////
void IgnRenderer::Initialize()
{
  if (this->initialized)
    return;

  this->dataPtr->renderUtil.SetUseCurrentGLContext(true);
  this->dataPtr->renderUtil.Init();

  rendering::ScenePtr scene = this->dataPtr->renderUtil.Scene();
  auto root = scene->RootVisual();

  // Camera
  this->dataPtr->camera = scene->CreateCamera();
  root->AddChild(this->dataPtr->camera);
  this->dataPtr->camera->SetLocalPose(this->cameraPose);
  this->dataPtr->camera->SetImageWidth(this->textureSize.width());
  this->dataPtr->camera->SetImageHeight(this->textureSize.height());
  this->dataPtr->camera->SetAntiAliasing(8);
  this->dataPtr->camera->SetHFOV(M_PI * 0.5);
  this->dataPtr->camera->SetVisibilityMask(this->visibilityMask);
  // setting the size and calling PreRender should cause the render texture to
  //  be rebuilt
  this->dataPtr->camera->PreRender();
  this->textureId = this->dataPtr->camera->RenderTextureGLId();

  // Ray Query
  this->dataPtr->rayQuery = this->dataPtr->camera->Scene()->CreateRayQuery();

  this->initialized = true;
}

/////////////////////////////////////////////////
void IgnRenderer::Destroy()
{
  auto engine = rendering::engine(this->dataPtr->renderUtil.EngineName());
  if (!engine)
    return;
  auto scene = engine->SceneByName(this->dataPtr->renderUtil.SceneName());
  if (!scene)
    return;
  scene->DestroySensor(this->dataPtr->camera);

  // If that was the last sensor, destroy scene
  if (scene->SensorCount() == 0)
  {
    igndbg << "Destroy scene [" << scene->Name() << "]" << std::endl;
    engine->DestroyScene(scene);

    // TODO(anyone) If that was the last scene, terminate engine?
  }
}

/////////////////////////////////////////////////
void IgnRenderer::SetXYZSnap(const math::Vector3d &_xyz)
{
  this->dataPtr->xyzSnap = _xyz;
}

/////////////////////////////////////////////////
math::Vector3d IgnRenderer::XYZSnap() const
{
  return this->dataPtr->xyzSnap;
}

/////////////////////////////////////////////////
void IgnRenderer::SetRPYSnap(const math::Vector3d &_rpy)
{
  this->dataPtr->rpySnap = _rpy;
}

/////////////////////////////////////////////////
math::Vector3d IgnRenderer::RPYSnap() const
{
  return this->dataPtr->rpySnap;
}

/////////////////////////////////////////////////
void IgnRenderer::SetScaleSnap(const math::Vector3d &_scale)
{
  this->dataPtr->scaleSnap = _scale;
}

/////////////////////////////////////////////////
math::Vector3d IgnRenderer::ScaleSnap() const
{
  return this->dataPtr->scaleSnap;
}
/////////////////////////////////////////////////
void IgnRenderer::UpdateSelectedEntity(const rendering::NodePtr &_node,
    bool _sendEvent)
{
  if (!_node)
    return;

  if (this->dataPtr->renderThreadId != std::this_thread::get_id())
  {
    ignwarn << "Making render calls from outside the render thread"
            << std::endl;
  }

  bool deselectedAll{false};

  // Deselect all if control is not being held
  if (!(QGuiApplication::keyboardModifiers() & Qt::ControlModifier) &&
      !this->dataPtr->renderUtil.SelectedEntities().empty())
  {
    // Notify other widgets regardless of _sendEvent, because this is a new
    // decision from this widget
    this->DeselectAllEntities(true);
    deselectedAll = true;
  }

  // Attach control if in a transform mode - control is attached to:
  // * latest selection
  // * top-level nodes (model, light...)
  if (this->dataPtr->transformMode != rendering::TransformMode::TM_NONE)
  {
    auto topNode =
        this->dataPtr->renderUtil.SceneManager().TopLevelNode(_node);
    if (topNode == _node)
    {
      this->dataPtr->transformControl.Attach(_node);

      // When attached, we want only one entity selected
      // Notify other widgets regardless of _sendEvent, because this is a new
      // decision from this widget
      this->DeselectAllEntities(true);
      deselectedAll = true;
    }
    else
    {
      this->dataPtr->transformControl.Detach();
    }
  }

  // Select new entity
  this->dataPtr->renderUtil.SetSelectedEntity(_node);

  // Notify other widgets of the currently selected entities
  if (_sendEvent || deselectedAll)
  {
    auto selectEvent = new gui::events::EntitiesSelected(
        this->dataPtr->renderUtil.SelectedEntities());
    ignition::gui::App()->sendEvent(
        ignition::gui::App()->findChild<ignition::gui::MainWindow *>(),
        selectEvent);
  }
}

/////////////////////////////////////////////////
void IgnRenderer::SetTransformMode(const std::string &_mode)
{
  std::lock_guard<std::mutex> lock(this->dataPtr->mutex);
  if (_mode == "select")
    this->dataPtr->transformMode = rendering::TransformMode::TM_NONE;
  else if (_mode == "translate")
    this->dataPtr->transformMode = rendering::TransformMode::TM_TRANSLATION;
  else if (_mode == "rotate")
    this->dataPtr->transformMode = rendering::TransformMode::TM_ROTATION;
  else if (_mode == "scale")
    this->dataPtr->transformMode = rendering::TransformMode::TM_SCALE;
  else
    ignerr << "Unknown transform mode: [" << _mode << "]" << std::endl;

  // Update selected entities if transform control is changed
  if (!this->dataPtr->renderUtil.SelectedEntities().empty())
  {
    Entity entity = this->dataPtr->renderUtil.SelectedEntities().back();
    this->dataPtr->selectionHelper = {entity, false, false};
  }
}

/////////////////////////////////////////////////
void IgnRenderer::SetModel(const std::string &_model)
{
  std::lock_guard<std::mutex> lock(this->dataPtr->mutex);
  this->dataPtr->spawnModel = true;
  this->dataPtr->modelSdfString = _model;
}

/////////////////////////////////////////////////
void IgnRenderer::SetRecordVideo(bool _record, const std::string &_format,
    const std::string &_savePath)
{
  std::lock_guard<std::mutex> lock(this->dataPtr->mutex);
  this->dataPtr->recordVideo = _record;
  this->dataPtr->recordVideoFormat = _format;
  this->dataPtr->recordVideoSavePath = _savePath;
}

/////////////////////////////////////////////////
void IgnRenderer::SetMoveTo(const std::string &_target)
{
  std::lock_guard<std::mutex> lock(this->dataPtr->mutex);
  this->dataPtr->moveToTarget = _target;
}

/////////////////////////////////////////////////
void IgnRenderer::SetFollowTarget(const std::string &_target,
    bool _waitForTarget)
{
  std::lock_guard<std::mutex> lock(this->dataPtr->mutex);
  this->dataPtr->followTarget = _target;
  this->dataPtr->followTargetWait = _waitForTarget;
}

/////////////////////////////////////////////////
void IgnRenderer::SetViewAngle(const math::Vector3d &_direction)
{
  std::lock_guard<std::mutex> lock(this->dataPtr->mutex);
  this->dataPtr->viewAngle = true;
  this->dataPtr->viewAngleDirection = _direction;
}

/////////////////////////////////////////////////
void IgnRenderer::SetFollowPGain(double _gain)
{
  std::lock_guard<std::mutex> lock(this->dataPtr->mutex);
  this->dataPtr->followPGain = _gain;
}

/////////////////////////////////////////////////
void IgnRenderer::SetFollowWorldFrame(bool _worldFrame)
{
  std::lock_guard<std::mutex> lock(this->dataPtr->mutex);
  this->dataPtr->followWorldFrame = _worldFrame;
}

/////////////////////////////////////////////////
void IgnRenderer::SetInitCameraPose(const math::Pose3d &_pose)
{
  std::lock_guard<std::mutex> lock(this->dataPtr->mutex);
  this->dataPtr->moveToHelper.SetInitCameraPose(_pose);
}

/////////////////////////////////////////////////
bool IgnRenderer::FollowWorldFrame() const
{
  std::lock_guard<std::mutex> lock(this->dataPtr->mutex);
  return this->dataPtr->followWorldFrame;
}

/////////////////////////////////////////////////
void IgnRenderer::SetFollowOffset(const math::Vector3d &_offset)
{
  std::lock_guard<std::mutex> lock(this->dataPtr->mutex);
  this->dataPtr->followOffset = _offset;
}

/////////////////////////////////////////////////
math::Vector3d IgnRenderer::FollowOffset() const
{
  std::lock_guard<std::mutex> lock(this->dataPtr->mutex);
  return this->dataPtr->followOffset;
}

/////////////////////////////////////////////////
std::string IgnRenderer::FollowTarget() const
{
  std::lock_guard<std::mutex> lock(this->dataPtr->mutex);
  return this->dataPtr->followTarget;
}

/////////////////////////////////////////////////
void IgnRenderer::OnMoveToComplete()
{
  std::lock_guard<std::mutex> lock(this->dataPtr->mutex);
  this->dataPtr->moveToTarget.clear();
}

/////////////////////////////////////////////////
void IgnRenderer::OnViewAngleComplete()
{
  std::lock_guard<std::mutex> lock(this->dataPtr->mutex);
  this->dataPtr->viewAngle = false;
}

/////////////////////////////////////////////////
void IgnRenderer::NewHoverEvent(const math::Vector2i &_hoverPos)
{
  std::lock_guard<std::mutex> lock(this->dataPtr->mutex);
  this->dataPtr->mouseHoverPos = _hoverPos;
  this->dataPtr->hoverDirty = true;
}

/////////////////////////////////////////////////
void IgnRenderer::NewMouseEvent(const common::MouseEvent &_e,
    const math::Vector2d &_drag)
{
  std::lock_guard<std::mutex> lock(this->dataPtr->mutex);
  this->dataPtr->mouseEvent = _e;
  this->dataPtr->drag += _drag;
  this->dataPtr->mouseDirty = true;
}

/////////////////////////////////////////////////
math::Vector3d IgnRenderer::ScreenToPlane(
    const math::Vector2i &_screenPos) const
{
  // Normalize point on the image
  double width = this->dataPtr->camera->ImageWidth();
  double height = this->dataPtr->camera->ImageHeight();

  double nx = 2.0 * _screenPos.X() / width - 1.0;
  double ny = 1.0 - 2.0 * _screenPos.Y() / height;

  // Make a ray query
  this->dataPtr->rayQuery->SetFromCamera(
      this->dataPtr->camera, math::Vector2d(nx, ny));

  ignition::math::Planed plane(ignition::math::Vector3d(0, 0, 1), 0);

  math::Vector3d origin = this->dataPtr->rayQuery->Origin();
  math::Vector3d direction = this->dataPtr->rayQuery->Direction();
  double distance = plane.Distance(origin, direction);
  return origin + direction * distance;
}

/////////////////////////////////////////////////
math::Vector3d IgnRenderer::ScreenToScene(
    const math::Vector2i &_screenPos) const
{
  // Normalize point on the image
  double width = this->dataPtr->camera->ImageWidth();
  double height = this->dataPtr->camera->ImageHeight();

  double nx = 2.0 * _screenPos.X() / width - 1.0;
  double ny = 1.0 - 2.0 * _screenPos.Y() / height;

  // Make a ray query
  this->dataPtr->rayQuery->SetFromCamera(
      this->dataPtr->camera, math::Vector2d(nx, ny));

  auto result = this->dataPtr->rayQuery->ClosestPoint();
  if (result)
    return result.point;

  // Set point to be 10m away if no intersection found
  return this->dataPtr->rayQuery->Origin() +
      this->dataPtr->rayQuery->Direction() * 10;
}

////////////////////////////////////////////////
void IgnRenderer::RequestSelectionChange(Entity _selectedEntity,
    bool _deselectAll, bool _sendEvent)
{
  this->dataPtr->selectionHelper = {_selectedEntity, _deselectAll, _sendEvent};
}

/////////////////////////////////////////////////
RenderThread::RenderThread()
{
  RenderWindowItemPrivate::threads << this;
  qRegisterMetaType<std::string>();
}

/////////////////////////////////////////////////
void RenderThread::RenderNext()
{
  this->context->makeCurrent(this->surface);

  if (!this->ignRenderer.initialized)
  {
    // Initialize renderer
    this->ignRenderer.Initialize();
  }

  // check if engine has been successfully initialized
  if (!this->ignRenderer.initialized)
  {
    ignerr << "Unable to initialize renderer" << std::endl;
    return;
  }

  this->ignRenderer.Render();

  emit TextureReady(this->ignRenderer.textureId, this->ignRenderer.textureSize);
}

/////////////////////////////////////////////////
void RenderThread::ShutDown()
{
  this->context->makeCurrent(this->surface);

  this->ignRenderer.Destroy();

  this->context->doneCurrent();
  delete this->context;

  // schedule this to be deleted only after we're done cleaning up
  this->surface->deleteLater();

  // Stop event processing, move the thread to GUI and make sure it is deleted.
  this->moveToThread(QGuiApplication::instance()->thread());
}


/////////////////////////////////////////////////
void RenderThread::SizeChanged()
{
  auto item = qobject_cast<QQuickItem *>(this->sender());
  if (!item)
  {
    ignerr << "Internal error, sender is not QQuickItem." << std::endl;
    return;
  }

  if (item->width() <= 0 || item->height() <= 0)
    return;

  this->ignRenderer.textureSize = QSize(item->width(), item->height());
  this->ignRenderer.textureDirty = true;
}

/////////////////////////////////////////////////
TextureNode::TextureNode(QQuickWindow *_window)
    : window(_window)
{
  // Our texture node must have a texture, so use the default 0 texture.
  this->texture = this->window->createTextureFromId(0, QSize(1, 1));
  this->setTexture(this->texture);
}

/////////////////////////////////////////////////
TextureNode::~TextureNode()
{
  delete this->texture;
}

/////////////////////////////////////////////////
void TextureNode::NewTexture(int _id, const QSize &_size)
{
  this->mutex.lock();
  this->id = _id;
  this->size = _size;
  this->mutex.unlock();

  // We cannot call QQuickWindow::update directly here, as this is only allowed
  // from the rendering thread or GUI thread.
  emit PendingNewTexture();
}

/////////////////////////////////////////////////
void TextureNode::PrepareNode()
{
  this->mutex.lock();
  int newId = this->id;
  QSize sz = this->size;
  this->id = 0;
  this->mutex.unlock();
  if (newId)
  {
    delete this->texture;
    // note: include QQuickWindow::TextureHasAlphaChannel if the rendered
    // content has alpha.
    this->texture = this->window->createTextureFromId(
        newId, sz, QQuickWindow::TextureIsOpaque);
    this->setTexture(this->texture);

    this->markDirty(DirtyMaterial);

    // This will notify the rendering thread that the texture is now being
    // rendered and it can start rendering to the other one.
    emit TextureInUse();
  }
}

/////////////////////////////////////////////////
RenderWindowItem::RenderWindowItem(QQuickItem *_parent)
  : QQuickItem(_parent), dataPtr(new RenderWindowItemPrivate)
{
  // FIXME(anyone) Ogre 1/2 singletons crash when there's an attempt to load
  // this plugin twice, so shortcut here. Ideally this would be caught at
  // Ignition Rendering.
  static bool done{false};
  if (done)
  {
    return;
  }
  done = true;

  this->setAcceptedMouseButtons(Qt::AllButtons);
  this->setFlag(ItemHasContents);
  this->dataPtr->renderThread = new RenderThread();
}

/////////////////////////////////////////////////
RenderWindowItem::~RenderWindowItem() = default;

/////////////////////////////////////////////////
void RenderWindowItem::Ready()
{
  this->dataPtr->renderThread->surface = new QOffscreenSurface();
  this->dataPtr->renderThread->surface->setFormat(
      this->dataPtr->renderThread->context->format());
  this->dataPtr->renderThread->surface->create();

  this->dataPtr->renderThread->ignRenderer.textureSize =
      QSize(std::max({this->width(), 1.0}), std::max({this->height(), 1.0}));

  this->connect(&this->dataPtr->renderThread->ignRenderer,
      &IgnRenderer::ContextMenuRequested,
      this, &RenderWindowItem::OnContextMenuRequested, Qt::QueuedConnection);

  this->connect(&this->dataPtr->renderThread->ignRenderer,
      &IgnRenderer::FollowTargetChanged,
      this, &RenderWindowItem::SetFollowTarget, Qt::QueuedConnection);

  this->dataPtr->renderThread->moveToThread(this->dataPtr->renderThread);

  this->connect(this, &QObject::destroyed,
      this->dataPtr->renderThread, &RenderThread::ShutDown,
      Qt::QueuedConnection);

  this->connect(this, &QQuickItem::widthChanged,
      this->dataPtr->renderThread, &RenderThread::SizeChanged);
  this->connect(this, &QQuickItem::heightChanged,
      this->dataPtr->renderThread, &RenderThread::SizeChanged);

  this->dataPtr->renderThread->start();
  this->update();
}

/////////////////////////////////////////////////
QSGNode *RenderWindowItem::updatePaintNode(QSGNode *_node,
    QQuickItem::UpdatePaintNodeData *)
{
  auto node = static_cast<TextureNode *>(_node);

  if (!this->dataPtr->renderThread->context)
  {
    QOpenGLContext *current = this->window()->openglContext();
    // Some GL implementations require that the currently bound context is
    // made non-current before we set up sharing, so we doneCurrent here
    // and makeCurrent down below while setting up our own context.
    current->doneCurrent();

    this->dataPtr->renderThread->context = new QOpenGLContext();
    this->dataPtr->renderThread->context->setFormat(current->format());
    this->dataPtr->renderThread->context->setShareContext(current);
    this->dataPtr->renderThread->context->create();
    this->dataPtr->renderThread->context->moveToThread(
        this->dataPtr->renderThread);

    current->makeCurrent(this->window());

    QMetaObject::invokeMethod(this, "Ready");
    return nullptr;
  }

  if (!node)
  {
    node = new TextureNode(this->window());

    // Set up connections to get the production of render texture in sync with
    // vsync on the rendering thread.
    //
    // When a new texture is ready on the rendering thread, we use a direct
    // connection to the texture node to let it know a new texture can be used.
    // The node will then emit PendingNewTexture which we bind to
    // QQuickWindow::update to schedule a redraw.
    //
    // When the scene graph starts rendering the next frame, the PrepareNode()
    // function is used to update the node with the new texture. Once it
    // completes, it emits TextureInUse() which we connect to the rendering
    // thread's RenderNext() to have it start producing content into its render
    // texture.
    //
    // This rendering pipeline is throttled by vsync on the scene graph
    // rendering thread.

    this->connect(this->dataPtr->renderThread, &RenderThread::TextureReady,
        node, &TextureNode::NewTexture, Qt::DirectConnection);
    this->connect(node, &TextureNode::PendingNewTexture, this->window(),
        &QQuickWindow::update, Qt::QueuedConnection);
    this->connect(this->window(), &QQuickWindow::beforeRendering, node,
        &TextureNode::PrepareNode, Qt::DirectConnection);
    this->connect(node, &TextureNode::TextureInUse, this->dataPtr->renderThread,
        &RenderThread::RenderNext, Qt::QueuedConnection);

    // Get the production of FBO textures started..
    QMetaObject::invokeMethod(this->dataPtr->renderThread, "RenderNext",
        Qt::QueuedConnection);
  }

  node->setRect(this->boundingRect());

  return node;
}

///////////////////////////////////////////////////
void RenderWindowItem::OnContextMenuRequested(QString _entity)
{
  emit openContextMenu(std::move(_entity));
}

///////////////////////////////////////////////////
math::Vector3d RenderWindowItem::ScreenToScene(const math::Vector2i &_screenPos)
{
  return this->dataPtr->renderThread->ignRenderer.ScreenToScene(_screenPos);
}

////////////////////////////////////////////////
RenderUtil *RenderWindowItem::RenderUtil() const
{
  return this->dataPtr->renderThread->ignRenderer.RenderUtil();
}

/////////////////////////////////////////////////
Scene3D::Scene3D()
  : GuiSystem(), dataPtr(new Scene3DPrivate)
{
  qmlRegisterType<RenderWindowItem>("RenderWindow", 1, 0, "RenderWindow");
}


/////////////////////////////////////////////////
Scene3D::~Scene3D() = default;

/////////////////////////////////////////////////
void Scene3D::LoadConfig(const tinyxml2::XMLElement *_pluginElem)
{
  // FIXME(anyone) Ogre 1/2 singletons crash when there's an attempt to load
  // this plugin twice, so shortcut here. Ideally this would be caught at
  // Ignition Rendering.
  static bool done{false};
  if (done)
  {
    ignerr << "Only one Scene3D is supported per process at the moment."
           << std::endl;
    return;
  }
  done = true;

  auto renderWindow = this->PluginItem()->findChild<RenderWindowItem *>();
  if (!renderWindow)
  {
    ignerr << "Unable to find Render Window item. "
           << "Render window will not be created" << std::endl;
    return;
  }

  if (this->title.empty())
    this->title = "3D Scene";

  this->dataPtr->renderUtil = renderWindow->RenderUtil();

  renderWindow->forceActiveFocus();

  // Custom parameters
  if (_pluginElem)
  {
    if (auto elem = _pluginElem->FirstChildElement("engine"))
    {
      std::string engineName = elem->GetText();
      if (!engineName.empty())
      {
        this->dataPtr->renderUtil->SetEngineName(engineName);

        // there is a problem with displaying ogre2 render textures that are in
        // sRGB format. Workaround for now is to apply gamma correction
        // manually. There maybe a better way to solve the problem by making
        // OpenGL calls..
        if (engineName == std::string("ogre2"))
          this->PluginItem()->setProperty("gammaCorrect", true);
      }
    }

    if (auto elem = _pluginElem->FirstChildElement("scene"))
    {
      this->dataPtr->renderUtil->SetSceneName(elem->GetText());
    }

    if (auto elem = _pluginElem->FirstChildElement("ambient_light"))
    {
      math::Color ambient;
      std::stringstream colorStr;
      colorStr << std::string(elem->GetText());
      colorStr >> ambient;
      this->dataPtr->renderUtil->SetAmbientLight(ambient);
    }

    if (auto elem = _pluginElem->FirstChildElement("background_color"))
    {
      math::Color bgColor;
      std::stringstream colorStr;
      colorStr << std::string(elem->GetText());
      colorStr >> bgColor;
      this->dataPtr->renderUtil->SetBackgroundColor(bgColor);
    }

    if (auto elem = _pluginElem->FirstChildElement("camera_pose"))
    {
      math::Pose3d pose;
      std::stringstream poseStr;
      poseStr << std::string(elem->GetText());
      poseStr >> pose;
      renderWindow->SetInitCameraPose(pose);
      renderWindow->SetCameraPose(pose);
    }

    if (auto elem = _pluginElem->FirstChildElement("camera_follow"))
    {
      if (auto gainElem = elem->FirstChildElement("p_gain"))
      {
        double gain;
        std::stringstream gainStr;
        gainStr << std::string(gainElem->GetText());
        gainStr >> gain;
        if (gain >= 0 && gain <= 1.0)
          renderWindow->SetFollowPGain(gain);
        else
          ignerr << "Camera follow p gain outside of range [0, 1]" << std::endl;
      }

      if (auto targetElem = elem->FirstChildElement("target"))
      {
        std::stringstream targetStr;
        targetStr << std::string(targetElem->GetText());
        renderWindow->SetFollowTarget(targetStr.str(), true);
      }

      if (auto worldFrameElem = elem->FirstChildElement("world_frame"))
      {
        std::string worldFrameStr =
            common::lowercase(worldFrameElem->GetText());
        if (worldFrameStr == "true" || worldFrameStr == "1")
          renderWindow->SetFollowWorldFrame(true);
        else if (worldFrameStr == "false" || worldFrameStr == "0")
          renderWindow->SetFollowWorldFrame(false);
        else
        {
          ignerr << "Faild to parse <world_frame> value: " << worldFrameStr
                 << std::endl;
        }
      }

      if (auto offsetElem = elem->FirstChildElement("offset"))
      {
        math::Vector3d offset;
        std::stringstream offsetStr;
        offsetStr << std::string(offsetElem->GetText());
        offsetStr >> offset;
        renderWindow->SetFollowOffset(offset);
      }
    }

<<<<<<< HEAD
    if (auto elem = _pluginElem->FirstChildElement("visibility_mask"))
    {
      uint32_t visibilityMask = 0xFFFFFFFFu;
      std::stringstream visibilityMaskStr;
      visibilityMaskStr << std::string(elem->GetText());
      bool isHex = common::lowercase(
          visibilityMaskStr.str()).compare(0, 2, "0x") == 0;
      if (isHex)
        visibilityMaskStr >> std::hex >> visibilityMask;
      else
        visibilityMaskStr >> visibilityMask;
      renderWindow->SetVisibilityMask(visibilityMask);
=======
    if (auto elem = _pluginElem->FirstChildElement("fullscreen"))
    {
      auto fullscreen = false;
      elem->QueryBoolText(&fullscreen);
      if (fullscreen)
      {
        ignition::gui::App()->findChild
          <ignition::gui::MainWindow *>()->QuickWindow()->showFullScreen();
      }
>>>>>>> 2f4c5376
    }
  }

  // transform mode
  this->dataPtr->transformModeService =
      "/gui/transform_mode";
  this->dataPtr->node.Advertise(this->dataPtr->transformModeService,
      &Scene3D::OnTransformMode, this);
  ignmsg << "Transform mode service on ["
         << this->dataPtr->transformModeService << "]" << std::endl;

  // video recorder
  this->dataPtr->recordVideoService =
      "/gui/record_video";
  this->dataPtr->node.Advertise(this->dataPtr->recordVideoService,
      &Scene3D::OnRecordVideo, this);
  ignmsg << "Record video service on ["
         << this->dataPtr->recordVideoService << "]" << std::endl;

  // move to
  this->dataPtr->moveToService = "/gui/move_to";
  this->dataPtr->node.Advertise(this->dataPtr->moveToService,
      &Scene3D::OnMoveTo, this);
  ignmsg << "Move to service on ["
         << this->dataPtr->moveToService << "]" << std::endl;

  // follow
  this->dataPtr->followService = "/gui/follow";
  this->dataPtr->node.Advertise(this->dataPtr->followService,
      &Scene3D::OnFollow, this);
  ignmsg << "Follow service on ["
         << this->dataPtr->followService << "]" << std::endl;

  // view angle
  this->dataPtr->viewAngleService =
      "/gui/view_angle";
  this->dataPtr->node.Advertise(this->dataPtr->viewAngleService,
      &Scene3D::OnViewAngle, this);
  ignmsg << "View angle service on ["
         << this->dataPtr->viewAngleService << "]" << std::endl;

  ignition::gui::App()->findChild<
      ignition::gui::MainWindow *>()->installEventFilter(this);
}

//////////////////////////////////////////////////
void Scene3D::Update(const UpdateInfo &_info,
    EntityComponentManager &_ecm)
{
  if (nullptr == this->dataPtr->renderUtil)
    return;

  IGN_PROFILE("Scene3D::Update");
  if (this->dataPtr->worldName.empty())
  {
    // TODO(anyone) Only one scene is supported for now
    _ecm.EachNew<components::World, components::Name>(
        [&](const Entity &/*_entity*/,
          const components::World * /* _world */ ,
          const components::Name *_name)->bool
        {
          this->dataPtr->worldName = _name->Data();
          return true;
        });

    auto renderWindow = this->PluginItem()->findChild<RenderWindowItem *>();
    renderWindow->SetWorldName(this->dataPtr->worldName);
  }

  this->dataPtr->renderUtil->UpdateFromECM(_info, _ecm);
}

/////////////////////////////////////////////////
bool Scene3D::OnTransformMode(const msgs::StringMsg &_msg,
  msgs::Boolean &_res)
{
  auto renderWindow = this->PluginItem()->findChild<RenderWindowItem *>();
  renderWindow->SetTransformMode(_msg.data());

  _res.set_data(true);
  return true;
}

/////////////////////////////////////////////////
bool Scene3D::OnRecordVideo(const msgs::VideoRecord &_msg,
  msgs::Boolean &_res)
{
  auto renderWindow = this->PluginItem()->findChild<RenderWindowItem *>();

  bool record = _msg.start() && !_msg.stop();
  renderWindow->SetRecordVideo(record, _msg.format(), _msg.save_filename());

  _res.set_data(true);
  return true;
}

/////////////////////////////////////////////////
bool Scene3D::OnMoveTo(const msgs::StringMsg &_msg,
  msgs::Boolean &_res)
{
  auto renderWindow = this->PluginItem()->findChild<RenderWindowItem *>();

  renderWindow->SetMoveTo(_msg.data());

  _res.set_data(true);
  return true;
}

/////////////////////////////////////////////////
bool Scene3D::OnFollow(const msgs::StringMsg &_msg,
  msgs::Boolean &_res)
{
  auto renderWindow = this->PluginItem()->findChild<RenderWindowItem *>();

  renderWindow->SetFollowTarget(_msg.data());

  _res.set_data(true);
  return true;
}

/////////////////////////////////////////////////
bool Scene3D::OnViewAngle(const msgs::Vector3d &_msg,
  msgs::Boolean &_res)
{
  auto renderWindow = this->PluginItem()->findChild<RenderWindowItem *>();

  renderWindow->SetViewAngle(msgs::Convert(_msg));

  _res.set_data(true);
  return true;
}

/////////////////////////////////////////////////
void Scene3D::OnHovered(int _mouseX, int _mouseY)
{
  auto renderWindow = this->PluginItem()->findChild<RenderWindowItem *>();
  renderWindow->OnHovered({_mouseX, _mouseY});
}

/////////////////////////////////////////////////
void Scene3D::OnDropped(const QString &_drop, int _mouseX, int _mouseY)
{
  if (_drop.toStdString().empty())
  {
    ignwarn << "Dropped empty entity URI." << std::endl;
    return;
  }

  std::function<void(const ignition::msgs::Boolean &, const bool)> cb =
      [](const ignition::msgs::Boolean &_res, const bool _result)
  {
    if (!_result || !_res.data())
      ignerr << "Error creating dropped entity." << std::endl;
  };

  auto renderWindow = this->PluginItem()->findChild<RenderWindowItem *>();
  math::Vector3d pos = renderWindow->ScreenToScene({_mouseX, _mouseY});

  msgs::EntityFactory req;
  req.set_sdf_filename(_drop.toStdString());
  req.set_allow_renaming(true);
  msgs::Set(req.mutable_pose(),
      math::Pose3d(pos.X(), pos.Y(), pos.Z(), 1, 0, 0, 0));

  this->dataPtr->node.Request("/world/" + this->dataPtr->worldName + "/create",
      req, cb);
}

/////////////////////////////////////////////////
void Scene3D::OnFocusWindow()
{
  auto renderWindow = this->PluginItem()->findChild<RenderWindowItem *>();
  renderWindow->forceActiveFocus();
}

/////////////////////////////////////////////////
void RenderWindowItem::SetXYZSnap(const math::Vector3d &_xyz)
{
  this->dataPtr->renderThread->ignRenderer.SetXYZSnap(_xyz);
}

/////////////////////////////////////////////////
void RenderWindowItem::SetRPYSnap(const math::Vector3d &_rpy)
{
  this->dataPtr->renderThread->ignRenderer.SetRPYSnap(_rpy);
}

/////////////////////////////////////////////////
void RenderWindowItem::SetScaleSnap(const math::Vector3d &_scale)
{
  this->dataPtr->renderThread->ignRenderer.SetScaleSnap(_scale);
}

/////////////////////////////////////////////////
bool Scene3D::eventFilter(QObject *_obj, QEvent *_event)
{
  if (_event->type() == ignition::gazebo::gui::events::EntitiesSelected::kType)
  {
    auto selectedEvent =
        reinterpret_cast<gui::events::EntitiesSelected *>(_event);
    if (selectedEvent)
    {
      for (const auto &entity : selectedEvent->Data())
      {
        // If the event is from the user, update render util state
        if (!selectedEvent->FromUser())
          continue;

        auto node = this->dataPtr->renderUtil->SceneManager().NodeById(entity);

        if (nullptr == node)
        {
          // If an unknown entity has been selected, and control is not pressed,
          // deselect all known selected entities
          if (!(QGuiApplication::keyboardModifiers() & Qt::ControlModifier))
          {
            auto renderWindow =
                this->PluginItem()->findChild<RenderWindowItem *>();
            renderWindow->DeselectAllEntities(false);
          }
          continue;
        }

        auto renderWindow = this->PluginItem()->findChild<RenderWindowItem *>();
        renderWindow->UpdateSelectedEntity(entity, false);
      }
    }
  }
  else if (_event->type() ==
           ignition::gazebo::gui::events::DeselectAllEntities::kType)
  {
    auto deselectEvent =
        reinterpret_cast<gui::events::DeselectAllEntities *>(_event);

    // If the event is from the user, update render util state
    if (deselectEvent && deselectEvent->FromUser())
    {
      auto renderWindow = this->PluginItem()->findChild<RenderWindowItem *>();
      renderWindow->DeselectAllEntities(false);
    }
  }
  else if (_event->type() ==
      ignition::gazebo::gui::events::SnapIntervals::kType)
  {
    auto snapEvent = reinterpret_cast<gui::events::SnapIntervals *>(_event);
    if (snapEvent)
    {
      auto renderWindow = this->PluginItem()->findChild<RenderWindowItem *>();
      renderWindow->SetXYZSnap(snapEvent->XYZ());
      renderWindow->SetRPYSnap(snapEvent->RPY());
      renderWindow->SetScaleSnap(snapEvent->Scale());
    }
  }
  else if (_event->type() ==
      ignition::gazebo::gui::events::SpawnPreviewModel::kType)
  {
    auto spawnPreviewModelEvent =
      reinterpret_cast<gui::events::SpawnPreviewModel *>(_event);
    if (spawnPreviewModelEvent)
    {
      auto renderWindow = this->PluginItem()->findChild<RenderWindowItem *>();
      renderWindow->SetModel(spawnPreviewModelEvent->ModelSdfString());
    }
  }

  // Standard event processing
  return QObject::eventFilter(_obj, _event);
}

/////////////////////////////////////////////////
void RenderWindowItem::UpdateSelectedEntity(Entity _entity,
    bool _sendEvent)
{
  this->dataPtr->renderThread->ignRenderer.RequestSelectionChange(
      _entity, false, _sendEvent);
}

/////////////////////////////////////////////////
void RenderWindowItem::SetTransformMode(const std::string &_mode)
{
  this->dataPtr->renderThread->ignRenderer.SetTransformMode(_mode);
}

/////////////////////////////////////////////////
void RenderWindowItem::SetModel(const std::string &_model)
{
  this->dataPtr->renderThread->ignRenderer.SetModel(_model);
}

/////////////////////////////////////////////////
void RenderWindowItem::SetRecordVideo(bool _record, const std::string &_format,
    const std::string &_savePath)
{
  this->dataPtr->renderThread->ignRenderer.SetRecordVideo(_record, _format,
      _savePath);
}

/////////////////////////////////////////////////
void RenderWindowItem::SetMoveTo(const std::string &_target)
{
  this->dataPtr->renderThread->ignRenderer.SetMoveTo(_target);
}

/////////////////////////////////////////////////
void RenderWindowItem::DeselectAllEntities(bool _sendEvent)
{
  this->dataPtr->renderThread->ignRenderer.RequestSelectionChange(
      kNullEntity, true, _sendEvent);
}

/////////////////////////////////////////////////
void RenderWindowItem::SetFollowTarget(const std::string &_target,
    bool _waitForTarget)
{
  this->setProperty("message", _target.empty() ? "" :
      "Press Escape to exit Follow mode");
  this->dataPtr->renderThread->ignRenderer.SetFollowTarget(_target,
      _waitForTarget);
}

/////////////////////////////////////////////////
void RenderWindowItem::SetViewAngle(const math::Vector3d &_direction)
{
  this->dataPtr->renderThread->ignRenderer.SetViewAngle(_direction);
}

/////////////////////////////////////////////////
void RenderWindowItem::SetFollowPGain(double _gain)
{
  this->dataPtr->renderThread->ignRenderer.SetFollowPGain(_gain);
}

/////////////////////////////////////////////////
void RenderWindowItem::SetFollowWorldFrame(bool _worldFrame)
{
  this->dataPtr->renderThread->ignRenderer.SetFollowWorldFrame(_worldFrame);
}

/////////////////////////////////////////////////
void RenderWindowItem::SetFollowOffset(const math::Vector3d &_offset)
{
  this->dataPtr->renderThread->ignRenderer.SetFollowOffset(_offset);
}

/////////////////////////////////////////////////
void RenderWindowItem::SetCameraPose(const math::Pose3d &_pose)
{
  this->dataPtr->renderThread->ignRenderer.cameraPose = _pose;
}

/////////////////////////////////////////////////
void RenderWindowItem::SetInitCameraPose(const math::Pose3d &_pose)
{
  this->dataPtr->renderThread->ignRenderer.SetInitCameraPose(_pose);
}

/////////////////////////////////////////////////
void RenderWindowItem::SetWorldName(const std::string &_name)
{
  this->dataPtr->renderThread->ignRenderer.worldName = _name;
}

/////////////////////////////////////////////////
void RenderWindowItem::SetVisibilityMask(uint32_t _mask)
{
  this->dataPtr->renderThread->ignRenderer.visibilityMask = _mask;
}

/////////////////////////////////////////////////
void RenderWindowItem::OnHovered(const ignition::math::Vector2i &_hoverPos)
{
  this->dataPtr->renderThread->ignRenderer.NewHoverEvent(_hoverPos);
}

/////////////////////////////////////////////////
void RenderWindowItem::mousePressEvent(QMouseEvent *_e)
{
  this->forceActiveFocus();

  auto event = ignition::gui::convert(*_e);
  event.SetPressPos(event.Pos());
  this->dataPtr->mouseEvent = event;
  this->dataPtr->mouseEvent.SetType(common::MouseEvent::PRESS);

  this->dataPtr->renderThread->ignRenderer.NewMouseEvent(
      this->dataPtr->mouseEvent);
}

////////////////////////////////////////////////
void RenderWindowItem::mouseReleaseEvent(QMouseEvent *_e)
{
  auto event = ignition::gui::convert(*_e);
  event.SetPressPos(this->dataPtr->mouseEvent.PressPos());

  // A release at the end of a drag
  if (this->dataPtr->mouseEvent.Type() == common::MouseEvent::MOVE)
    event.SetDragging(this->dataPtr->mouseEvent.Dragging());

  this->dataPtr->mouseEvent = event;
  this->dataPtr->mouseEvent.SetType(common::MouseEvent::RELEASE);

  this->dataPtr->renderThread->ignRenderer.NewMouseEvent(
      this->dataPtr->mouseEvent);
}

////////////////////////////////////////////////
void RenderWindowItem::mouseMoveEvent(QMouseEvent *_e)
{
  auto event = ignition::gui::convert(*_e);

  if (!event.Dragging())
    return;

  event.SetPressPos(this->dataPtr->mouseEvent.PressPos());

  auto dragInt = event.Pos() - this->dataPtr->mouseEvent.Pos();
  auto dragDistance = math::Vector2d(dragInt.X(), dragInt.Y());

  this->dataPtr->mouseEvent = event;
  this->dataPtr->mouseEvent.SetType(common::MouseEvent::MOVE);
  this->dataPtr->renderThread->ignRenderer.NewMouseEvent(
      this->dataPtr->mouseEvent, dragDistance);
}

////////////////////////////////////////////////
void RenderWindowItem::wheelEvent(QWheelEvent *_e)
{
  this->forceActiveFocus();

  this->dataPtr->mouseEvent.SetType(common::MouseEvent::SCROLL);
  this->dataPtr->mouseEvent.SetPos(_e->x(), _e->y());
  double scroll = (_e->angleDelta().y() > 0) ? -1.0 : 1.0;
  this->dataPtr->renderThread->ignRenderer.NewMouseEvent(
      this->dataPtr->mouseEvent, math::Vector2d(scroll, scroll));
}

////////////////////////////////////////////////
void RenderWindowItem::keyPressEvent(QKeyEvent *_e)
{
  this->dataPtr->renderThread->ignRenderer.HandleKeyPress(_e);
}

////////////////////////////////////////////////
void RenderWindowItem::keyReleaseEvent(QKeyEvent *_e)
{
  this->dataPtr->renderThread->ignRenderer.HandleKeyRelease(_e);

  if (_e->key() == Qt::Key_Escape)
  {
    if (!this->dataPtr->renderThread->ignRenderer.FollowTarget().empty())
    {
      this->SetFollowTarget(std::string());
      this->setProperty("message", "");

      _e->accept();
    }
    this->DeselectAllEntities(true);
    this->dataPtr->renderThread->ignRenderer.TerminatePreviewModel();
  }
}

///////////////////////////////////////////////////
// void Scene3D::resizeEvent(QResizeEvent *_e)
// {
//  if (this->dataPtr->renderWindow)
//  {
//    this->dataPtr->renderWindow->OnResize(_e->size().width(),
//                                          _e->size().height());
//  }
//
//  if (this->dataPtr->camera)
//  {
//    this->dataPtr->camera->SetAspectRatio(
//        static_cast<double>(this->width()) / this->height());
//    this->dataPtr->camera->SetHFOV(M_PI * 0.5);
//  }
// }
//

////////////////////////////////////////////////
void MoveToHelper::MoveTo(const rendering::CameraPtr &_camera,
    const rendering::NodePtr &_target,
    double _duration, std::function<void()> _onAnimationComplete)
{
  this->camera = _camera;
  this->poseAnim = std::make_unique<common::PoseAnimation>(
      "move_to", _duration, false);
  this->onAnimationComplete = std::move(_onAnimationComplete);

  math::Pose3d start = _camera->WorldPose();

  // todo(anyone) implement bounding box function in rendering to get
  // target size and center.
  // Assume fixed size and target world position is its center
  math::Box targetBBox(1.0, 1.0, 1.0);
  math::Vector3d targetCenter = _target->WorldPosition();
  math::Vector3d dir = targetCenter - start.Pos();
  dir.Correct();
  dir.Normalize();

  // distance to move
  double maxSize = targetBBox.Size().Max();
  double dist = start.Pos().Distance(targetCenter) - maxSize;

  // Scale to fit in view
  double hfov = this->camera->HFOV().Radian();
  double offset = maxSize*0.5 / std::tan(hfov/2.0);

  // End position and rotation
  math::Vector3d endPos = start.Pos() + dir*(dist - offset);
  math::Quaterniond endRot =
      math::Matrix4d::LookAt(endPos, targetCenter).Rotation();
  math::Pose3d end(endPos, endRot);

  common::PoseKeyFrame *key = this->poseAnim->CreateKeyFrame(0);
  key->Translation(start.Pos());
  key->Rotation(start.Rot());

  key = this->poseAnim->CreateKeyFrame(_duration);
  key->Translation(end.Pos());
  key->Rotation(end.Rot());
}

////////////////////////////////////////////////
void MoveToHelper::LookDirection(const rendering::CameraPtr &_camera,
    const math::Vector3d &_direction, const math::Vector3d &_lookAt,
    double _duration, std::function<void()> _onAnimationComplete)
{
  this->camera = _camera;
  this->poseAnim = std::make_unique<common::PoseAnimation>(
      "view_angle", _duration, false);
  this->onAnimationComplete = std::move(_onAnimationComplete);

  math::Pose3d start = _camera->WorldPose();

  // Look at world origin unless there are visuals selected
  // Keep current distance to look at target
  math::Vector3d camPos = _camera->WorldPose().Pos();
  double distance = std::fabs((camPos - _lookAt).Length());

  // Calculate camera position
  math::Vector3d endPos = _lookAt - _direction * distance;

  // Calculate camera orientation
  math::Quaterniond endRot =
    ignition::math::Matrix4d::LookAt(endPos, _lookAt).Rotation();

  // Move camera to that pose
  common::PoseKeyFrame *key = this->poseAnim->CreateKeyFrame(0);
  key->Translation(start.Pos());
  key->Rotation(start.Rot());

  // Move camera back to initial pose
  if (_direction == math::Vector3d::Zero)
  {
    endPos = this->initCameraPose.Pos();
    endRot = this->initCameraPose.Rot();
  }

  key = this->poseAnim->CreateKeyFrame(_duration);
  key->Translation(endPos);
  key->Rotation(endRot);
}

////////////////////////////////////////////////
void MoveToHelper::AddTime(double _time)
{
  if (!this->camera || !this->poseAnim)
    return;

  common::PoseKeyFrame kf(0);

  this->poseAnim->AddTime(_time);
  this->poseAnim->InterpolatedKeyFrame(kf);

  math::Pose3d offset(kf.Translation(), kf.Rotation());

  this->camera->SetWorldPose(offset);

  if (this->poseAnim->Length() <= this->poseAnim->Time())
  {
    if (this->onAnimationComplete)
    {
      this->onAnimationComplete();
    }
    this->camera.reset();
    this->poseAnim.reset();
    this->onAnimationComplete = nullptr;
  }
}

////////////////////////////////////////////////
bool MoveToHelper::Idle() const
{
  return this->poseAnim == nullptr;
}

////////////////////////////////////////////////
void MoveToHelper::SetInitCameraPose(const math::Pose3d &_pose)
{
  this->initCameraPose = _pose;
}

// Register this plugin
IGNITION_ADD_PLUGIN(ignition::gazebo::Scene3D,
                    ignition::gui::Plugin)<|MERGE_RESOLUTION|>--- conflicted
+++ resolved
@@ -2132,7 +2132,17 @@
       }
     }
 
-<<<<<<< HEAD
+    if (auto elem = _pluginElem->FirstChildElement("fullscreen"))
+    {
+      auto fullscreen = false;
+      elem->QueryBoolText(&fullscreen);
+      if (fullscreen)
+      {
+        ignition::gui::App()->findChild
+          <ignition::gui::MainWindow *>()->QuickWindow()->showFullScreen();
+      }
+    }
+
     if (auto elem = _pluginElem->FirstChildElement("visibility_mask"))
     {
       uint32_t visibilityMask = 0xFFFFFFFFu;
@@ -2145,17 +2155,6 @@
       else
         visibilityMaskStr >> visibilityMask;
       renderWindow->SetVisibilityMask(visibilityMask);
-=======
-    if (auto elem = _pluginElem->FirstChildElement("fullscreen"))
-    {
-      auto fullscreen = false;
-      elem->QueryBoolText(&fullscreen);
-      if (fullscreen)
-      {
-        ignition::gui::App()->findChild
-          <ignition::gui::MainWindow *>()->QuickWindow()->showFullScreen();
-      }
->>>>>>> 2f4c5376
     }
   }
 
