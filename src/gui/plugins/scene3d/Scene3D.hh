--- conflicted
+++ resolved
@@ -473,19 +473,6 @@
     /// \param[in] _name Name of the world to set to.
     public: void SetWorldName(const std::string &_name);
 
-<<<<<<< HEAD
-    /// \brief Set the XYZ snap values from the user input.
-    /// \param[in] _xyz The XYZ snap values
-    public: void SetXYZSnap(const math::Vector3d &_xyz);
-
-    /// \brief Set the RPY snap values from the user input.
-    /// \param[in] _rpy The RPY snap values
-    public: void SetRPYSnap(const math::Vector3d &_rpy);
-
-    /// \brief Set the scale snap values from the user input.
-    /// \param[in] _scale The scale snap values
-    public: void SetScaleSnap(const math::Vector3d &_scale);
-=======
     /// \brief An update function to apply the rules of selection to the
     /// passed in node. The rules are as follows:
     /// - If control is held, append the node to the selected entity list.
@@ -504,7 +491,18 @@
     /// \param[in] _sendEvent True to notify other widgets. This should be true
     /// when the deselection is initiated from this plugin.
     public: void DeselectAllEntities(bool _sendEvent);
->>>>>>> 1fd17dc1
+
+    /// \brief Set the XYZ snap values from the user input.
+    /// \param[in] _xyz The XYZ snap values
+    public: void SetXYZSnap(const math::Vector3d &_xyz);
+
+    /// \brief Set the RPY snap values from the user input.
+    /// \param[in] _rpy The RPY snap values
+    public: void SetRPYSnap(const math::Vector3d &_rpy);
+
+    /// \brief Set the scale snap values from the user input.
+    /// \param[in] _scale The scale snap values
+    public: void SetScaleSnap(const math::Vector3d &_scale);
 
     /// \brief Retrieve the first point on a surface in the 3D scene hit by a
     /// ray cast from the given 2D screen coordinates.
