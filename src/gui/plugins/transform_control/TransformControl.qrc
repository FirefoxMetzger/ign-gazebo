<!DOCTYPE RCC><RCC version="1.0">
<qresource prefix="TransformControl/">
  <file>TransformControl.qml</file>
  <file>arrow.png</file>
  <file>translate.png</file>
  <file>rotate.png</file>
  <file>scale.png</file>
<<<<<<< HEAD
  <file>magnet.png</file>
  <file>snap_to_grid.png</file>
=======
  <file>snap.png</file>
>>>>>>> 4569d7f8
</qresource>
</RCC><|MERGE_RESOLUTION|>--- conflicted
+++ resolved
@@ -5,11 +5,7 @@
   <file>translate.png</file>
   <file>rotate.png</file>
   <file>scale.png</file>
-<<<<<<< HEAD
-  <file>magnet.png</file>
+  <file>snap.png</file>
   <file>snap_to_grid.png</file>
-=======
-  <file>snap.png</file>
->>>>>>> 4569d7f8
 </qresource>
 </RCC>