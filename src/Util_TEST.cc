--- conflicted
+++ resolved
@@ -186,147 +186,3 @@
   EXPECT_EQ(scopedName(linkCCEntity, ecm, "/", false),
     "world_name/modelC_name/modelCC_name/linkCC_name");
 }
-<<<<<<< HEAD
-
-/////////////////////////////////////////////////
-TEST(UtilTest, Descendants)
-{
-  EntityComponentManager ecm;
-
-  // - 1
-  //   - 2
-  //   - 3
-  //     - 4
-  //       - 5
-  //       - 6
-  // - 7
-  //   - 8
-
-  auto e1 = ecm.CreateEntity();
-
-  auto e2 = ecm.CreateEntity();
-  ecm.SetParentEntity(e2, e1);
-
-  auto e3 = ecm.CreateEntity();
-  ecm.SetParentEntity(e3, e1);
-
-  auto e4 = ecm.CreateEntity();
-  ecm.SetParentEntity(e4, e3);
-
-  auto e5 = ecm.CreateEntity();
-  ecm.SetParentEntity(e5, e4);
-
-  auto e6 = ecm.CreateEntity();
-  ecm.SetParentEntity(e6, e4);
-
-  auto e7 = ecm.CreateEntity();
-
-  auto e8 = ecm.CreateEntity();
-  ecm.SetParentEntity(e8, e7);
-
-  {
-    auto ds = descendants(e1, ecm);
-    EXPECT_EQ(6u, ds.size());
-    EXPECT_NE(ds.end(), ds.find(1));
-    EXPECT_NE(ds.end(), ds.find(2));
-    EXPECT_NE(ds.end(), ds.find(3));
-    EXPECT_NE(ds.end(), ds.find(4));
-    EXPECT_NE(ds.end(), ds.find(5));
-    EXPECT_NE(ds.end(), ds.find(6));
-    EXPECT_EQ(ds.end(), ds.find(7));
-    EXPECT_EQ(ds.end(), ds.find(8));
-  }
-
-  {
-    auto ds = descendants(e2, ecm);
-    EXPECT_EQ(1u, ds.size());
-    EXPECT_EQ(ds.end(), ds.find(1));
-    EXPECT_NE(ds.end(), ds.find(2));
-    EXPECT_EQ(ds.end(), ds.find(3));
-    EXPECT_EQ(ds.end(), ds.find(4));
-    EXPECT_EQ(ds.end(), ds.find(5));
-    EXPECT_EQ(ds.end(), ds.find(6));
-    EXPECT_EQ(ds.end(), ds.find(7));
-    EXPECT_EQ(ds.end(), ds.find(8));
-  }
-
-  {
-    auto ds = descendants(e3, ecm);
-    EXPECT_EQ(4u, ds.size());
-    EXPECT_EQ(ds.end(), ds.find(1));
-    EXPECT_EQ(ds.end(), ds.find(2));
-    EXPECT_NE(ds.end(), ds.find(3));
-    EXPECT_NE(ds.end(), ds.find(4));
-    EXPECT_NE(ds.end(), ds.find(5));
-    EXPECT_NE(ds.end(), ds.find(6));
-    EXPECT_EQ(ds.end(), ds.find(7));
-    EXPECT_EQ(ds.end(), ds.find(8));
-  }
-
-  {
-    auto ds = descendants(e4, ecm);
-    EXPECT_EQ(3u, ds.size());
-    EXPECT_EQ(ds.end(), ds.find(1));
-    EXPECT_EQ(ds.end(), ds.find(2));
-    EXPECT_EQ(ds.end(), ds.find(3));
-    EXPECT_NE(ds.end(), ds.find(4));
-    EXPECT_NE(ds.end(), ds.find(5));
-    EXPECT_NE(ds.end(), ds.find(6));
-    EXPECT_EQ(ds.end(), ds.find(7));
-    EXPECT_EQ(ds.end(), ds.find(8));
-  }
-
-  {
-    auto ds = descendants(e5, ecm);
-    EXPECT_EQ(1u, ds.size());
-    EXPECT_EQ(ds.end(), ds.find(1));
-    EXPECT_EQ(ds.end(), ds.find(2));
-    EXPECT_EQ(ds.end(), ds.find(3));
-    EXPECT_EQ(ds.end(), ds.find(4));
-    EXPECT_NE(ds.end(), ds.find(5));
-    EXPECT_EQ(ds.end(), ds.find(6));
-    EXPECT_EQ(ds.end(), ds.find(7));
-    EXPECT_EQ(ds.end(), ds.find(8));
-  }
-
-  {
-    auto ds = descendants(e6, ecm);
-    EXPECT_EQ(1u, ds.size());
-    EXPECT_EQ(ds.end(), ds.find(1));
-    EXPECT_EQ(ds.end(), ds.find(2));
-    EXPECT_EQ(ds.end(), ds.find(3));
-    EXPECT_EQ(ds.end(), ds.find(4));
-    EXPECT_EQ(ds.end(), ds.find(5));
-    EXPECT_NE(ds.end(), ds.find(6));
-    EXPECT_EQ(ds.end(), ds.find(7));
-    EXPECT_EQ(ds.end(), ds.find(8));
-  }
-
-  {
-    auto ds = descendants(e7, ecm);
-    EXPECT_EQ(2u, ds.size());
-    EXPECT_EQ(ds.end(), ds.find(1));
-    EXPECT_EQ(ds.end(), ds.find(2));
-    EXPECT_EQ(ds.end(), ds.find(3));
-    EXPECT_EQ(ds.end(), ds.find(4));
-    EXPECT_EQ(ds.end(), ds.find(5));
-    EXPECT_EQ(ds.end(), ds.find(6));
-    EXPECT_NE(ds.end(), ds.find(7));
-    EXPECT_NE(ds.end(), ds.find(8));
-  }
-
-  {
-    auto ds = descendants(e8, ecm);
-    EXPECT_EQ(1u, ds.size());
-    EXPECT_EQ(ds.end(), ds.find(1));
-    EXPECT_EQ(ds.end(), ds.find(2));
-    EXPECT_EQ(ds.end(), ds.find(3));
-    EXPECT_EQ(ds.end(), ds.find(4));
-    EXPECT_EQ(ds.end(), ds.find(5));
-    EXPECT_EQ(ds.end(), ds.find(6));
-    EXPECT_EQ(ds.end(), ds.find(7));
-    EXPECT_NE(ds.end(), ds.find(8));
-  }
-}
-=======
->>>>>>> 1c9261ef
