--- conflicted
+++ resolved
@@ -202,30 +202,6 @@
 
         if (pluginName != nullptr && pluginFileName != nullptr)
         {
-<<<<<<< HEAD
-          // If record plugin already specified in SDF, and record flags are
-          //   specified on command line, replace SDF parameters with those on
-          //   command line. (If none specified on command line, use those in
-          //   SDF - except for the record path.)
-          if (pluginName->GetAsString() == LoggingPlugin::RecordPluginName())
-          {
-            // TODO(anyone) Specify paths below in a Component instead of
-            // injecting SDF, so as to not confuse the <path> specified by user
-            // stripped here, and the one injected below. With Components,
-            // would not need to strip user-specified <path>, can simply
-            // ignore it when setting component values.
-
-            if (!_config.LogRecordPath().empty())
-            {
-              // Explicitly allowing empty record paths through, always override
-              // <path>
-              sdf::ElementPtr pathElem = std::make_shared<sdf::Element>();
-              pathElem->SetName("record_path");
-              pluginElem->AddElementDescription(pathElem);
-              pathElem = pluginElem->GetElement("record_path");
-              pathElem->AddValue("string", "", false, "");
-              pathElem->Set<std::string>(_config.LogRecordPath());
-=======
           // Found a logging plugin
           if (pluginFileName->GetAsString().find(
               LoggingPlugin::LoggingPluginSuffix()) != std::string::npos)
@@ -233,7 +209,6 @@
             if (pluginName->GetAsString() == LoggingPlugin::RecordPluginName())
             {
               return pluginElem;
->>>>>>> 6b6f76f5
             }
           }
         }
@@ -245,25 +220,6 @@
   return nullptr;
 }
 
-<<<<<<< HEAD
-            // If compress flag specified on command line, replace in SDF
-            if (!_config.LogRecordCompressPath().empty())
-            {
-              sdf::ElementPtr compressElem = std::make_shared<sdf::Element>();
-              compressElem->SetName("compress");
-              pluginElem->AddElementDescription(compressElem);
-              compressElem = pluginElem->GetElement("compress");
-              compressElem->AddValue("bool", "false", false, "");
-              compressElem->Set<bool>(true);
-
-              sdf::ElementPtr cPathElem = std::make_shared<sdf::Element>();
-              cPathElem->SetName("compress_path");
-              pluginElem->AddElementDescription(cPathElem);
-              cPathElem = pluginElem->GetElement("compress_path");
-              cPathElem->AddValue("string", "", false, "");
-              cPathElem->Set<std::string>(_config.LogRecordCompressPath());
-            }
-=======
 //////////////////////////////////////////////////
 void ServerPrivate::AddRecordPlugin(const ServerConfig &_config)
 {
@@ -303,7 +259,6 @@
         auto topic = recordTopicElem->Get<std::string>();
         sdfRecordTopics.push_back(topic);
       }
->>>>>>> 6b6f76f5
 
       recordTopicElem = recordTopicElem->GetNextElement();
     }
@@ -380,21 +335,8 @@
   if (_config.LogRecordResources())
     this->config.SetLogRecordResources(true);
 
-<<<<<<< HEAD
-  // Add custom record path
-  if (!_config.LogRecordPath().empty())
-  {
-    sdf::ElementPtr pathElem = std::make_shared<sdf::Element>();
-    pathElem->SetName("record_path");
-    recordElem->AddElementDescription(pathElem);
-    pathElem = recordElem->GetElement("record_path");
-    pathElem->AddValue("string", "", false, "");
-    pathElem->Set<std::string>(_config.LogRecordPath());
-  }
-=======
   if (_config.LogRecordCompressPath() != ".zip")
     this->config.SetLogRecordCompressPath(_config.LogRecordCompressPath());
->>>>>>> 6b6f76f5
 
   if (_config.LogRecordTopics().size())
   {
