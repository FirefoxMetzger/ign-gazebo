--- conflicted
+++ resolved
@@ -20,10 +20,6 @@
 #include <memory>
 #include <vector>
 #include <ignition/gazebo/config.hh>
-<<<<<<< HEAD
-#include <ignition/gazebo/log-video-recorder-system/Export.hh>
-=======
->>>>>>> 60aac163
 #include <ignition/gazebo/System.hh>
 
 namespace ignition
@@ -53,11 +49,7 @@
   /// When recording is finished. An `end` string will be published to the
   /// `/log_video_recorder/status` topic and the videos are saved to a
   /// timestamped directory
-<<<<<<< HEAD
-  class IGNITION_GAZEBO_LOG_VIDEO_RECORDER_SYSTEM_VISIBLE LogVideoRecorder:
-=======
   class LogVideoRecorder:
->>>>>>> 60aac163
     public System,
     public ISystemConfigure,
     public ISystemPostUpdate
