/*
 * Copyright (C) 2018 Open Source Robotics Foundation
 *
 * Licensed under the Apache License, Version 2.0 (the "License");
 * you may not use this file except in compliance with the License.
 * You may obtain a copy of the License at
 *
 *     http://www.apache.org/licenses/LICENSE-2.0
 *
 * Unless required by applicable law or agreed to in writing, software
 * distributed under the License is distributed on an "AS IS" BASIS,
 * WITHOUT WARRANTIES OR CONDITIONS OF ANY KIND, either express or implied.
 * See the License for the specific language governing permissions and
 * limitations under the License.
 *
*/
#ifndef IGNITION_GAZEBO_SCENEBROADCASTER_SYSTEM_HH_
#define IGNITION_GAZEBO_SCENEBROADCASTER_SYSTEM_HH_

#include <memory>
#include <vector>
#include <ignition/gazebo/config.hh>
<<<<<<< HEAD
#include <ignition/gazebo/scene-broadcaster-system/Export.hh>
=======
>>>>>>> cd78bd45
#include <ignition/gazebo/System.hh>

namespace ignition
{
namespace gazebo
{
// Inline bracket to help doxygen filtering.
inline namespace IGNITION_GAZEBO_VERSION_NAMESPACE {
namespace systems
{
  class SceneBroadcasterPrivate;

  /** \class SceneBroadcaster SceneBroadcaster.hh \
   * ignition/gazebo/systems/SceneBroadcaster.hh
  **/
  /// \brief System which periodically publishes an ignition::msgs::Scene
  /// message with updated information.
<<<<<<< HEAD
  class IGNITION_GAZEBO_SCENE_BROADCASTER_SYSTEM_VISIBLE SceneBroadcaster:
=======
  class SceneBroadcaster:
>>>>>>> cd78bd45
    public System,
    public ISystemConfigure,
    public ISystemPostUpdate
  {
    /// \brief Constructor
    public: SceneBroadcaster();

    /// \brief Destructor
    public: ~SceneBroadcaster() final = default;

    /// Documentation inherited
    public: void Configure(const Entity &_entity,
                           const std::shared_ptr<const sdf::Element> &_sdf,
                           EntityComponentManager &_ecm,
                           EventManager &_eventMgr) final;

    public: void PostUpdate(const UpdateInfo &_info,
                const EntityComponentManager &_ecm) final;

    /// \brief Private data pointer
    private: std::unique_ptr<SceneBroadcasterPrivate> dataPtr;
  };
}
}
}
}
#endif
<|MERGE_RESOLUTION|>--- conflicted
+++ resolved
@@ -20,10 +20,6 @@
 #include <memory>
 #include <vector>
 #include <ignition/gazebo/config.hh>
-<<<<<<< HEAD
-#include <ignition/gazebo/scene-broadcaster-system/Export.hh>
-=======
->>>>>>> cd78bd45
 #include <ignition/gazebo/System.hh>
 
 namespace ignition
@@ -41,11 +37,7 @@
   **/
   /// \brief System which periodically publishes an ignition::msgs::Scene
   /// message with updated information.
-<<<<<<< HEAD
-  class IGNITION_GAZEBO_SCENE_BROADCASTER_SYSTEM_VISIBLE SceneBroadcaster:
-=======
   class SceneBroadcaster:
->>>>>>> cd78bd45
     public System,
     public ISystemConfigure,
     public ISystemPostUpdate
