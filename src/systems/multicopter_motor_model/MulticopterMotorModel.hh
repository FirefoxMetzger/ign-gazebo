/*
 * Copyright (C) 2019 Open Source Robotics Foundation
 *
 * Licensed under the Apache License, Version 2.0 (the "License");
 * you may not use this file except in compliance with the License.
 * You may obtain a copy of the License at
 *
 *     http://www.apache.org/licenses/LICENSE-2.0
 *
 * Unless required by applicable law or agreed to in writing, software
 * distributed under the License is distributed on an "AS IS" BASIS,
 * WITHOUT WARRANTIES OR CONDITIONS OF ANY KIND, either express or implied.
 * See the License for the specific language governing permissions and
 * limitations under the License.
 *
 */
#ifndef IGNITION_GAZEBO_SYSTEMS_MULTICOPTERMOTORMODEL_HH_
#define IGNITION_GAZEBO_SYSTEMS_MULTICOPTERMOTORMODEL_HH_

#include "ignition/gazebo/multicopter-motor-model-system/Export.hh"
#include <ignition/gazebo/System.hh>
#include <memory>

namespace ignition
{
namespace gazebo
{
// Inline bracket to help doxygen filtering.
inline namespace IGNITION_GAZEBO_VERSION_NAMESPACE {
namespace systems
{
  // Forward declaration
  class MulticopterMotorModelPrivate;

  /// \brief This system applies a thrust force to models with spinning
  /// propellers. See examples/worlds/quadcopter.sdf for a demonstration.
<<<<<<< HEAD
  class IGNITION_GAZEBO_MULTICOPTER_MOTOR_MODEL_SYSTEM_VISIBLE MulticopterMotorModel
=======
  class MulticopterMotorModel
>>>>>>> 60aac163
      : public System,
        public ISystemConfigure,
        public ISystemPreUpdate
  {
    /// \brief Constructor
    public: MulticopterMotorModel();

    /// \brief Destructor
    public: ~MulticopterMotorModel() override = default;

    // Documentation inherited
    public: void Configure(const Entity &_entity,
                           const std::shared_ptr<const sdf::Element> &_sdf,
                           EntityComponentManager &_ecm,
                           EventManager &_eventMgr) override;

    // Documentation inherited
    public: void PreUpdate(
                const ignition::gazebo::UpdateInfo &_info,
                ignition::gazebo::EntityComponentManager &_ecm) override;

    /// \brief Private data pointer
    private: std::unique_ptr<MulticopterMotorModelPrivate> dataPtr;
  };
  }
}
}
}

#endif<|MERGE_RESOLUTION|>--- conflicted
+++ resolved
@@ -17,7 +17,6 @@
 #ifndef IGNITION_GAZEBO_SYSTEMS_MULTICOPTERMOTORMODEL_HH_
 #define IGNITION_GAZEBO_SYSTEMS_MULTICOPTERMOTORMODEL_HH_
 
-#include "ignition/gazebo/multicopter-motor-model-system/Export.hh"
 #include <ignition/gazebo/System.hh>
 #include <memory>
 
@@ -34,11 +33,7 @@
 
   /// \brief This system applies a thrust force to models with spinning
   /// propellers. See examples/worlds/quadcopter.sdf for a demonstration.
-<<<<<<< HEAD
-  class IGNITION_GAZEBO_MULTICOPTER_MOTOR_MODEL_SYSTEM_VISIBLE MulticopterMotorModel
-=======
   class MulticopterMotorModel
->>>>>>> 60aac163
       : public System,
         public ISystemConfigure,
         public ISystemPreUpdate
