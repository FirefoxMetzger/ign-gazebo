/*
 * Copyright (C) 2020 Open Source Robotics Foundation
 *
 * Licensed under the Apache License, Version 2.0 (the "License");
 * you may not use this file except in compliance with the License.
 * You may obtain a copy of the License at
 *
 *     http://www.apache.org/licenses/LICENSE-2.0
 *
 * Unless required by applicable law or agreed to in writing, software
 * distributed under the License is distributed on an "AS IS" BASIS,
 * WITHOUT WARRANTIES OR CONDITIONS OF ANY KIND, either express or implied.
 * See the License for the specific language governing permissions and
 * limitations under the License.
 *
 */
#ifndef IGNITION_GAZEBO_SYSTEMS_BUOYANCY_HH_
#define IGNITION_GAZEBO_SYSTEMS_BUOYANCY_HH_

#include <ignition/gazebo/buoyancy-system/Export.hh>
#include <ignition/gazebo/System.hh>
#include <memory>

namespace ignition
{
namespace gazebo
{
// Inline bracket to help doxygen filtering.
inline namespace IGNITION_GAZEBO_VERSION_NAMESPACE {
namespace systems
{
  // Forward declaration
  class BuoyancyPrivate;

  /// \brief A system that simulates buoyancy of objects immersed in fluid.
  /// All SDF parameters are optional. This system must be attached to the
  /// world and this system will apply buoyancy to all links that have inertia
  /// and collision shapes.
  ///
  /// The volume and center of volume will be computed for each link, and
  /// stored as components. During each iteration, Archimedes' principle is
  /// applied to each link with a volume and center of volume component.
  ///
  /// Plane shapes are not handled by this plugin, and will not be affected
  /// by buoyancy.
  ///
  /// ## System Parameters
  ///
  /// * <uniform_fluid_density> sets the density of the fluid that surrounds
  /// the buoyant object.
  ///
  /// ## Example
  ///
  /// The `buoyancy.sdf` SDF file contains three submarines. The first
  /// submarine is neutrally buoyant, the second sinks, and the third
  /// floats. To run:
  ///
  /// ```
  /// ign gazebo -v 4 buoyancy.sdf
  /// ```
<<<<<<< HEAD
  class IGNITION_GAZEBO_BUOYANCY_SYSTEM_VISIBLE Buoyancy
=======
  class Buoyancy
>>>>>>> cd78bd45
      : public System,
        public ISystemConfigure,
        public ISystemPreUpdate
  {
    /// \brief Constructor
    public: Buoyancy();

    /// \brief Destructor
    public: ~Buoyancy() override = default;

    // Documentation inherited
    public: void Configure(const Entity &_entity,
                           const std::shared_ptr<const sdf::Element> &_sdf,
                           EntityComponentManager &_ecm,
                           EventManager &_eventMgr) override;

    // Documentation inherited
    public: void PreUpdate(
                const ignition::gazebo::UpdateInfo &_info,
                ignition::gazebo::EntityComponentManager &_ecm) override;

    /// \brief Private data pointer
    private: std::unique_ptr<BuoyancyPrivate> dataPtr;
  };
  }
}
}
}

#endif<|MERGE_RESOLUTION|>--- conflicted
+++ resolved
@@ -17,7 +17,6 @@
 #ifndef IGNITION_GAZEBO_SYSTEMS_BUOYANCY_HH_
 #define IGNITION_GAZEBO_SYSTEMS_BUOYANCY_HH_
 
-#include <ignition/gazebo/buoyancy-system/Export.hh>
 #include <ignition/gazebo/System.hh>
 #include <memory>
 
@@ -58,11 +57,7 @@
   /// ```
   /// ign gazebo -v 4 buoyancy.sdf
   /// ```
-<<<<<<< HEAD
-  class IGNITION_GAZEBO_BUOYANCY_SYSTEM_VISIBLE Buoyancy
-=======
   class Buoyancy
->>>>>>> cd78bd45
       : public System,
         public ISystemConfigure,
         public ISystemPreUpdate
