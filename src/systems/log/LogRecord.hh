/*
 * Copyright (C) 2019 Open Source Robotics Foundation
 *
 * Licensed under the Apache License, Version 2.0 (the "License");
 * you may not use this file except in compliance with the License.
 * You may obtain a copy of the License at
 *
 *     http://www.apache.org/licenses/LICENSE-2.0
 *
 * Unless required by applicable law or agreed to in writing, software
 * distributed under the License is distributed on an "AS IS" BASIS,
 * WITHOUT WARRANTIES OR CONDITIONS OF ANY KIND, either express or implied.
 * See the License for the specific language governing permissions and
 * limitations under the License.
 *
*/
#ifndef IGNITION_GAZEBO_SYSTEMS_LOGRECORD_HH_
#define IGNITION_GAZEBO_SYSTEMS_LOGRECORD_HH_

#include <memory>

#include <ignition/gazebo/config.hh>
<<<<<<< HEAD
#include <ignition/gazebo/log-system/Export.hh>
=======
>>>>>>> cd78bd45
#include <ignition/gazebo/System.hh>

namespace ignition
{
namespace gazebo
{
// Inline bracket to help doxygen filtering.
inline namespace IGNITION_GAZEBO_VERSION_NAMESPACE {
namespace systems
{
  // Forward declarations.
  class LogRecordPrivate;

  /// \class LogRecord LogRecord.hh ignition/gazebo/systems/log/LogRecord.hh
  /// \brief Log state recorder
<<<<<<< HEAD
  class IGNITION_GAZEBO_LOG_SYSTEM_VISIBLE LogRecord:
=======
  class LogRecord:
>>>>>>> cd78bd45
    public System,
    public ISystemConfigure,
    public ISystemPreUpdate,
    public ISystemPostUpdate
  {
    /// \brief Constructor
    public: explicit LogRecord();

    /// \brief Destructor
    public: ~LogRecord() override;

    // Documentation inherited
    public: void Configure(const Entity &_id,
                           const std::shared_ptr<const sdf::Element> &_sdf,
                           EntityComponentManager &_ecm,
                           EventManager &_eventMgr) final;

    /// Documentation inherited
    public: void PreUpdate(const UpdateInfo &_info,
                           EntityComponentManager &_ecm) final;

    /// Documentation inherited
    public: void PostUpdate(const UpdateInfo &_info,
                            const EntityComponentManager &_ecm) final;

    /// \brief Private data pointer.
    private: std::unique_ptr<LogRecordPrivate> dataPtr;
  };
  }
}
}
}
#endif<|MERGE_RESOLUTION|>--- conflicted
+++ resolved
@@ -20,10 +20,6 @@
 #include <memory>
 
 #include <ignition/gazebo/config.hh>
-<<<<<<< HEAD
-#include <ignition/gazebo/log-system/Export.hh>
-=======
->>>>>>> cd78bd45
 #include <ignition/gazebo/System.hh>
 
 namespace ignition
@@ -39,11 +35,7 @@
 
   /// \class LogRecord LogRecord.hh ignition/gazebo/systems/log/LogRecord.hh
   /// \brief Log state recorder
-<<<<<<< HEAD
-  class IGNITION_GAZEBO_LOG_SYSTEM_VISIBLE LogRecord:
-=======
   class LogRecord:
->>>>>>> cd78bd45
     public System,
     public ISystemConfigure,
     public ISystemPreUpdate,
