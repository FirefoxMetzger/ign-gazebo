--- conflicted
+++ resolved
@@ -19,10 +19,6 @@
 #define IGNITION_GAZEBO_SYSTEMS_OPTICAL_TACTILE_PLUGIN_HH_
 
 #include <memory>
-<<<<<<< HEAD
-#include <ignition/gazebo/opticaltactileplugin-system/Export.hh>
-=======
->>>>>>> 60aac163
 #include <ignition/gazebo/System.hh>
 #include "Visualization.hh"
 
@@ -69,11 +65,7 @@
     /// <visualize_sensor> Whether to visualize the sensor or not. This element
     /// is optional, and the default value is false.
 
-<<<<<<< HEAD
-    class IGNITION_GAZEBO_OPTICALTACTILEPLUGIN_SYSTEM_VISIBLE OpticalTactilePlugin :
-=======
     class OpticalTactilePlugin :
->>>>>>> 60aac163
       public System,
       public ISystemConfigure,
       public ISystemPreUpdate,
