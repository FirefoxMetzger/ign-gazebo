<?xml version='1.0'?>
<sdf version='1.6'>
  <world name='default'>
    <plugin filename='libignition-gazebo-scene-broadcaster-system.so'
            name='ignition::gazebo::systems::SceneBroadcaster'>
    </plugin>
    <plugin
      filename='libignition-gazebo-log-system.so'
      name='ignition::gazebo::systems::LogPlayback'>
<<<<<<< HEAD
      <path>/tmp/ign-gazebo-log-record-demo</path>
=======
      <path>/tmp/log</path>
>>>>>>> 6ecaf038
    </plugin>

    <gui fullscreen='0'>
      <plugin filename='Scene3D' name='3D View'>
        <ignition-gui>
          <title>3D View</title>
          <property type='bool' key='showTitleBar'>false</property>
          <property type='string' key='state'>docked</property>
        </ignition-gui>
        <engine>ogre</engine>
        <scene>scene</scene>
        <ambient_light>0.4 0.4 0.4</ambient_light>
        <background_color>0.8 0.8 0.8</background_color>
        <camera_pose>-6 0 6 0 0.5 0</camera_pose>
        <service>/world/default/scene/info</service>
        <pose_topic>/world/default/pose/info</pose_topic>
      </plugin>
      <plugin filename='WorldControl' name='World control'>
        <ignition-gui>
          <title>World control</title>
          <property type='bool' key='showTitleBar'>false</property>
          <property type='bool' key='resizable'>false</property>
          <property type='double' key='height'>72</property>
          <property type='double' key='width'>121</property>
          <property type='double' key='z'>1</property>
          <property type='string' key='state'>floating</property>
          <anchors target='3D View'>
            <line own='left' target='left'/>
            <line own='bottom' target='bottom'/>
          </anchors>
        </ignition-gui>
        <play_pause>true</play_pause>
        <step>true</step>
        <start_paused>true</start_paused>
        <service>/world/default/control</service>
        <stats_topic>/world/default/stats</stats_topic>
      </plugin>
      <plugin filename='WorldStats' name='World stats'>
        <ignition-gui>
          <title>World stats</title>
          <property type='bool' key='showTitleBar'>false</property>
          <property type='bool' key='resizable'>false</property>
          <property type='double' key='height'>110</property>
          <property type='double' key='width'>290</property>
          <property type='double' key='z'>1</property>
          <property type='string' key='state'>floating</property>
          <anchors target='3D View'>
            <line own='right' target='right'/>
            <line own='bottom' target='bottom'/>
          </anchors>
        </ignition-gui>
        <sim_time>true</sim_time>
        <real_time>true</real_time>
        <real_time_factor>true</real_time_factor>
        <iterations>true</iterations>
        <topic>/world/default/stats</topic>
      </plugin>
    </gui>
  </world>
</sdf>
<|MERGE_RESOLUTION|>--- conflicted
+++ resolved
@@ -7,11 +7,7 @@
     <plugin
       filename='libignition-gazebo-log-system.so'
       name='ignition::gazebo::systems::LogPlayback'>
-<<<<<<< HEAD
-      <path>/tmp/ign-gazebo-log-record-demo</path>
-=======
       <path>/tmp/log</path>
->>>>>>> 6ecaf038
     </plugin>
 
     <gui fullscreen='0'>
