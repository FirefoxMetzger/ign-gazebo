<?xml version="1.0" ?>
<!--
  Ignition Gazebo differential drive plugin demo

  Try sending commands:

    ign topic -t "/model/vehicle_blue/cmd_vel" -m ignition.msgs.Twist -p "linear: {x: 0.5}, angular: {z: 0.05}"

    ign topic -t "/model/vehicle_green/cmd_vel" -m ignition.msgs.Twist -p "linear: {x: 1.0}, angular: {z: -0.1}"
-->
<sdf version="1.6">
  <world name="diff_drive">

    <physics name="1ms" type="ode">
      <max_step_size>0.001</max_step_size>
      <real_time_factor>1.0</real_time_factor>
    </physics>
    <plugin
      filename="libignition-gazebo-physics-system.so"
      name="ignition::gazebo::systems::Physics">
    </plugin>
    <plugin
      filename="libignition-gazebo-user-commands-system.so"
      name="ignition::gazebo::systems::UserCommands">
    </plugin>
    <plugin
<<<<<<< HEAD
      filename="libignition-gazebo-scene-broadcaster-system.so"
      name="ignition::gazebo::systems::v0::SceneBroadcaster">
=======
      filename="libignition-gazebo-systems.so"
      name="ignition::gazebo::systems::SceneBroadcaster">
>>>>>>> 38b1f940
    </plugin>

    <gui fullscreen="0">

      <!-- 3D scene -->
      <plugin filename="Scene3D" name="3D View">
        <ignition-gui>
          <title>3D View</title>
          <property type="bool" key="showTitleBar">false</property>
          <property type="string" key="state">docked</property>
        </ignition-gui>

        <engine>ogre2</engine>
        <scene>scene</scene>
        <ambient_light>0.4 0.4 0.4</ambient_light>
        <background_color>0.8 0.8 0.8</background_color>
        <camera_pose>-6 0 6 0 0.5 0</camera_pose>
        <service>/world/diff_drive/scene/info</service>
        <pose_topic>/world/diff_drive/pose/info</pose_topic>
        <scene_topic>/world/diff_drive/scene/info</scene_topic>
        <deletion_topic>/world/diff_drive/scene/deletion</deletion_topic>
      </plugin>

      <!-- World control -->
      <plugin filename="WorldControl" name="World control">
        <ignition-gui>
          <title>World control</title>
          <property type="bool" key="showTitleBar">false</property>
          <property type="bool" key="resizable">false</property>
          <property type="double" key="height">72</property>
          <property type="double" key="width">121</property>
          <property type="double" key="z">1</property>

          <property type="string" key="state">floating</property>
          <anchors target="3D View">
            <line own="left" target="left"/>
            <line own="bottom" target="bottom"/>
          </anchors>
        </ignition-gui>

        <play_pause>true</play_pause>
        <step>true</step>
        <start_paused>true</start_paused>
        <service>/world/diff_drive/control</service>
        <stats_topic>/world/diff_drive/stats</stats_topic>

      </plugin>

      <!-- World statistics -->
      <plugin filename="WorldStats" name="World stats">
        <ignition-gui>
          <title>World stats</title>
          <property type="bool" key="showTitleBar">false</property>
          <property type="bool" key="resizable">false</property>
          <property type="double" key="height">110</property>
          <property type="double" key="width">290</property>
          <property type="double" key="z">1</property>

          <property type="string" key="state">floating</property>
          <anchors target="3D View">
            <line own="right" target="right"/>
            <line own="bottom" target="bottom"/>
          </anchors>
        </ignition-gui>

        <sim_time>true</sim_time>
        <real_time>true</real_time>
        <real_time_factor>true</real_time_factor>
        <iterations>true</iterations>
        <topic>/world/diff_drive/stats</topic>

      </plugin>

    </gui>

    <light type="directional" name="sun">
      <cast_shadows>true</cast_shadows>
      <pose>0 0 10 0 0 0</pose>
      <diffuse>1 1 1 1</diffuse>
      <specular>0.5 0.5 0.5 1</specular>
      <attenuation>
        <range>1000</range>
        <constant>0.9</constant>
        <linear>0.01</linear>
        <quadratic>0.001</quadratic>
      </attenuation>
      <direction>-0.5 0.1 -0.9</direction>
    </light>

    <model name="ground_plane">
      <static>true</static>
      <link name="link">
        <collision name="collision">
          <geometry>
            <plane>
              <normal>0 0 1</normal>
            </plane>
          </geometry>
        </collision>
        <visual name="visual">
          <geometry>
            <plane>
              <normal>0 0 1</normal>
              <size>100 100</size>
            </plane>
          </geometry>
          <material>
            <ambient>0.8 0.8 0.8 1</ambient>
            <diffuse>0.8 0.8 0.8 1</diffuse>
            <specular>0.8 0.8 0.8 1</specular>
            <emissive>0.8 0.8 0.8 1</emissive>
          </material>
        </visual>
      </link>
    </model>

    <model name='vehicle_blue'>
      <pose>0 2 0.325 0 -0 0</pose>

      <link name='chassis'>
        <pose>-0.151427 -0 0.175 0 -0 0</pose>
        <inertial>
          <mass>1.14395</mass>
          <inertia>
            <ixx>0.126164</ixx>
            <ixy>0</ixy>
            <ixz>0</ixz>
            <iyy>0.416519</iyy>
            <iyz>0</iyz>
            <izz>0.481014</izz>
          </inertia>
        </inertial>
        <visual name='visual'>
          <geometry>
            <box>
              <size>2.01142 1 0.568726</size>
            </box>
          </geometry>
          <material>
            <ambient>0.5 0.5 1.0 1</ambient>
            <diffuse>0.5 0.5 1.0 1</diffuse>
            <specular>0.0 0.0 1.0 1</specular>
            <emissive>0.0 0.0 1.0 1</emissive>
          </material>
        </visual>
        <collision name='collision'>
          <geometry>
            <box>
              <size>2.01142 1 0.568726</size>
            </box>
          </geometry>
        </collision>
      </link>

      <link name='left_wheel'>
        <pose>0.554283 0.625029 -0.025 -1.5707 0 0</pose>
        <inertial>
          <mass>2</mass>
          <inertia>
            <ixx>0.145833</ixx>
            <ixy>0</ixy>
            <ixz>0</ixz>
            <iyy>0.145833</iyy>
            <iyz>0</iyz>
            <izz>0.125</izz>
          </inertia>
        </inertial>
        <visual name='visual'>
          <geometry>
            <sphere>
              <radius>0.3</radius>
            </sphere>
          </geometry>
          <material>
            <ambient>0.2 0.2 0.2 1</ambient>
            <diffuse>0.2 0.2 0.2 1</diffuse>
            <specular>0.2 0.2 0.2 1</specular>
            <emissive>0.2 0.2 0.2 1</emissive>
          </material>
        </visual>
        <collision name='collision'>
          <geometry>
            <sphere>
              <radius>0.3</radius>
            </sphere>
          </geometry>
        </collision>
      </link>

      <link name='right_wheel'>
        <pose>0.554282 -0.625029 -0.025 -1.5707 0 0</pose>
        <inertial>
          <mass>2</mass>
          <inertia>
            <ixx>0.145833</ixx>
            <ixy>0</ixy>
            <ixz>0</ixz>
            <iyy>0.145833</iyy>
            <iyz>0</iyz>
            <izz>0.125</izz>
          </inertia>
        </inertial>
        <visual name='visual'>
          <geometry>
            <sphere>
              <radius>0.3</radius>
            </sphere>
          </geometry>
          <material>
            <ambient>0.2 0.2 0.2 1</ambient>
            <diffuse>0.2 0.2 0.2 1</diffuse>
            <specular>0.2 0.2 0.2 1</specular>
            <emissive>0.2 0.2 0.2 1</emissive>
          </material>
        </visual>
        <collision name='collision'>
          <geometry>
            <sphere>
              <radius>0.3</radius>
            </sphere>
          </geometry>
        </collision>
      </link>

      <link name='caster'>
        <pose>-0.957138 -0 -0.125 0 -0 0</pose>
        <inertial>
          <mass>1</mass>
          <inertia>
            <ixx>0.1</ixx>
            <ixy>0</ixy>
            <ixz>0</ixz>
            <iyy>0.1</iyy>
            <iyz>0</iyz>
            <izz>0.1</izz>
          </inertia>
        </inertial>
        <visual name='visual'>
          <geometry>
            <sphere>
              <radius>0.2</radius>
            </sphere>
          </geometry>
          <material>
            <ambient>0.2 0.2 0.2 1</ambient>
            <diffuse>0.2 0.2 0.2 1</diffuse>
            <specular>0.2 0.2 0.2 1</specular>
            <emissive>0.2 0.2 0.2 1</emissive>
          </material>
        </visual>
        <collision name='collision'>
          <geometry>
            <sphere>
              <radius>0.2</radius>
            </sphere>
          </geometry>
        </collision>
      </link>

      <joint name='left_wheel_joint' type='revolute'>
        <parent>chassis</parent>
        <child>left_wheel</child>
        <axis>
          <xyz>0 0 1</xyz>
          <limit>
            <lower>-1.79769e+308</lower>
            <upper>1.79769e+308</upper>
          </limit>
        </axis>
      </joint>

      <joint name='right_wheel_joint' type='revolute'>
        <parent>chassis</parent>
        <child>right_wheel</child>
        <axis>
          <xyz>0 0 1</xyz>
          <limit>
            <lower>-1.79769e+308</lower>
            <upper>1.79769e+308</upper>
          </limit>
        </axis>
      </joint>

      <joint name='caster_wheel' type='ball'>
        <parent>chassis</parent>
        <child>caster</child>
      </joint>

      <plugin
<<<<<<< HEAD
        filename="libignition-gazebo-diff-drive-system.so"
        name="ignition::gazebo::systems::v0::DiffDrive">
=======
        filename="libignition-gazebo-systems.so"
        name="ignition::gazebo::systems::DiffDrive">
>>>>>>> 38b1f940
        <left_joint>left_wheel_joint</left_joint>
        <right_joint>right_wheel_joint</right_joint>
        <wheel_separation>1.25</wheel_separation>
        <wheel_radius>0.3</wheel_radius>
      </plugin>

    </model>

    <model name='vehicle_green'>
      <pose>0 -2 0.325 0 -0 0</pose>

      <link name='chassis'>
        <pose>-0.151427 -0 0.175 0 -0 0</pose>
        <inertial>
          <mass>1.14395</mass>
          <inertia>
            <ixx>0.126164</ixx>
            <ixy>0</ixy>
            <ixz>0</ixz>
            <iyy>0.416519</iyy>
            <iyz>0</iyz>
            <izz>0.481014</izz>
          </inertia>
        </inertial>
        <visual name='visual'>
          <geometry>
            <box>
              <size>2.01142 1 0.568726</size>
            </box>
          </geometry>
          <material>
            <ambient>0.5 1.0 0.5 1</ambient>
            <diffuse>0.5 1.0 0.5 1</diffuse>
            <specular>0.0 1.0 0.0 1</specular>
            <emissive>0.0 1.0 0.0 1</emissive>
          </material>
        </visual>
        <collision name='collision'>
          <geometry>
            <box>
              <size>2.01142 1 0.568726</size>
            </box>
          </geometry>
        </collision>
      </link>

      <link name='left_wheel'>
        <pose>0.554283 0.625029 -0.025 -1.5707 0 0</pose>
        <inertial>
          <mass>2</mass>
          <inertia>
            <ixx>0.145833</ixx>
            <ixy>0</ixy>
            <ixz>0</ixz>
            <iyy>0.145833</iyy>
            <iyz>0</iyz>
            <izz>0.125</izz>
          </inertia>
        </inertial>
        <visual name='visual'>
          <geometry>
            <sphere>
              <radius>0.3</radius>
            </sphere>
          </geometry>
          <material>
            <ambient>0.2 0.2 0.2 1</ambient>
            <diffuse>0.2 0.2 0.2 1</diffuse>
            <specular>0.2 0.2 0.2 1</specular>
            <emissive>0.2 0.2 0.2 1</emissive>
          </material>
        </visual>
        <collision name='collision'>
          <geometry>
            <sphere>
              <radius>0.3</radius>
            </sphere>
          </geometry>
        </collision>
      </link>

      <link name='right_wheel'>
        <pose>0.554282 -0.625029 -0.025 -1.5707 0 0</pose>
        <inertial>
          <mass>2</mass>
          <inertia>
            <ixx>0.145833</ixx>
            <ixy>0</ixy>
            <ixz>0</ixz>
            <iyy>0.145833</iyy>
            <iyz>0</iyz>
            <izz>0.125</izz>
          </inertia>
        </inertial>
        <visual name='visual'>
          <geometry>
            <sphere>
              <radius>0.3</radius>
            </sphere>
          </geometry>
          <material>
            <ambient>0.2 0.2 0.2 1</ambient>
            <diffuse>0.2 0.2 0.2 1</diffuse>
            <specular>0.2 0.2 0.2 1</specular>
            <emissive>0.2 0.2 0.2 1</emissive>
          </material>
        </visual>
        <collision name='collision'>
          <geometry>
            <sphere>
              <radius>0.3</radius>
            </sphere>
          </geometry>
        </collision>
      </link>

      <link name='caster'>
        <pose>-0.957138 -0 -0.125 0 -0 0</pose>
        <inertial>
          <mass>1</mass>
          <inertia>
            <ixx>0.1</ixx>
            <ixy>0</ixy>
            <ixz>0</ixz>
            <iyy>0.1</iyy>
            <iyz>0</iyz>
            <izz>0.1</izz>
          </inertia>
        </inertial>
        <visual name='visual'>
          <geometry>
            <sphere>
              <radius>0.2</radius>
            </sphere>
          </geometry>
          <material>
            <ambient>0.2 0.2 0.2 1</ambient>
            <diffuse>0.2 0.2 0.2 1</diffuse>
            <specular>0.2 0.2 0.2 1</specular>
            <emissive>0.2 0.2 0.2 1</emissive>
          </material>
        </visual>
        <collision name='collision'>
          <geometry>
            <sphere>
              <radius>0.2</radius>
            </sphere>
          </geometry>
        </collision>
      </link>

      <joint name='left_wheel_joint' type='revolute'>
        <parent>chassis</parent>
        <child>left_wheel</child>
        <axis>
          <xyz>0 0 1</xyz>
          <limit>
            <lower>-1.79769e+308</lower>
            <upper>1.79769e+308</upper>
          </limit>
        </axis>
      </joint>

      <joint name='right_wheel_joint' type='revolute'>
        <parent>chassis</parent>
        <child>right_wheel</child>
        <axis>
          <xyz>0 0 1</xyz>
          <limit>
            <lower>-1.79769e+308</lower>
            <upper>1.79769e+308</upper>
          </limit>
        </axis>
      </joint>

      <joint name='caster_wheel' type='ball'>
        <parent>chassis</parent>
        <child>caster</child>
      </joint>

      <plugin
<<<<<<< HEAD
        filename="libignition-gazebo-diff-drive-system.so"
        name="ignition::gazebo::systems::v0::DiffDrive">
=======
        filename="libignition-gazebo-systems.so"
        name="ignition::gazebo::systems::DiffDrive">
>>>>>>> 38b1f940
        <left_joint>left_wheel_joint</left_joint>
        <right_joint>right_wheel_joint</right_joint>
        <wheel_separation>1.25</wheel_separation>
        <wheel_radius>0.3</wheel_radius>
      </plugin>

    </model>

  </world>
</sdf>
<|MERGE_RESOLUTION|>--- conflicted
+++ resolved
@@ -24,13 +24,8 @@
       name="ignition::gazebo::systems::UserCommands">
     </plugin>
     <plugin
-<<<<<<< HEAD
       filename="libignition-gazebo-scene-broadcaster-system.so"
-      name="ignition::gazebo::systems::v0::SceneBroadcaster">
-=======
-      filename="libignition-gazebo-systems.so"
       name="ignition::gazebo::systems::SceneBroadcaster">
->>>>>>> 38b1f940
     </plugin>
 
     <gui fullscreen="0">
@@ -320,13 +315,8 @@
       </joint>
 
       <plugin
-<<<<<<< HEAD
         filename="libignition-gazebo-diff-drive-system.so"
-        name="ignition::gazebo::systems::v0::DiffDrive">
-=======
-        filename="libignition-gazebo-systems.so"
         name="ignition::gazebo::systems::DiffDrive">
->>>>>>> 38b1f940
         <left_joint>left_wheel_joint</left_joint>
         <right_joint>right_wheel_joint</right_joint>
         <wheel_separation>1.25</wheel_separation>
@@ -508,13 +498,8 @@
       </joint>
 
       <plugin
-<<<<<<< HEAD
         filename="libignition-gazebo-diff-drive-system.so"
-        name="ignition::gazebo::systems::v0::DiffDrive">
-=======
-        filename="libignition-gazebo-systems.so"
         name="ignition::gazebo::systems::DiffDrive">
->>>>>>> 38b1f940
         <left_joint>left_wheel_joint</left_joint>
         <right_joint>right_wheel_joint</right_joint>
         <wheel_separation>1.25</wheel_separation>
