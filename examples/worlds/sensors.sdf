<?xml version="1.0" ?>
<!--
  Ignition Gazebo sensor demo

  Listen to sensor readings:

    Altimeter: ign topic -e -t /altimeter
    Imu: ign topic -e -t /imu
    Magnetometer: ign topic -e -t /magnetometer
-->
<sdf version="1.6">
  <world name="sensors">
    <physics name="1ms" type="ode">
      <max_step_size>0.001</max_step_size>
      <real_time_factor>1.0</real_time_factor>
    </physics>
    <plugin
<<<<<<< HEAD
      filename="libignition-gazebo0-physics-system.so"
      name="ignition::gazebo::systems::v0::Physics">
    </plugin>
    <plugin
      filename="libignition-gazebo0-altimeter-system.so"
      name="ignition::gazebo::systems::v0::Altimeter">
    </plugin>
    <plugin
      filename="libignition-gazebo0-imu-system.so"
      name="ignition::gazebo::systems::v0::Imu">
    </plugin>
    <plugin
      filename="libignition-gazebo0-magnetometer-system.so"
      name="ignition::gazebo::systems::v0::Magnetometer">
    </plugin>
    <plugin
      filename="libignition-gazebo0-user-commands-system.so"
      name="ignition::gazebo::systems::v0::UserCommands">
    </plugin>
    <plugin
      filename="libignition-gazebo0-systems.so"
      name="ignition::gazebo::systems::v0::SceneBroadcaster">
=======
      filename="libignition-gazebo-physics-system.so"
      name="ignition::gazebo::systems::Physics">
    </plugin>
    <plugin
      filename="libignition-gazebo-altimeter-system.so"
      name="ignition::gazebo::systems::Altimeter">
    </plugin>
    <plugin
      filename="libignition-gazebo-imu-system.so"
      name="ignition::gazebo::systems::Imu">
    </plugin>
    <plugin
      filename="libignition-gazebo-magnetometer-system.so"
      name="ignition::gazebo::systems::Magnetometer">
    </plugin>
    <plugin
      filename="libignition-gazebo-user-commands-system.so"
      name="ignition::gazebo::systems::UserCommands">
    </plugin>
    <plugin
      filename="libignition-gazebo-systems.so"
      name="ignition::gazebo::systems::SceneBroadcaster">
>>>>>>> 38b1f940
    </plugin>

    <gui fullscreen="0">

      <!-- 3D scene -->
      <plugin filename="Scene3D" name="3D View">
        <ignition-gui>
          <title>3D View</title>
          <property type="bool" key="showTitleBar">false</property>
          <property type="string" key="state">docked</property>
        </ignition-gui>

        <engine>ogre</engine>
        <scene>scene</scene>
        <ambient_light>0.4 0.4 0.4</ambient_light>
        <background_color>0.8 0.8 0.8</background_color>
        <camera_pose>-6 0 6 0 0.5 0</camera_pose>
        <service>/world/sensors/scene/info</service>
        <pose_topic>/world/sensors/pose/info</pose_topic>
        <scene_topic>/world/sensors/scene/info</scene_topic>
        <deletion_topic>/world/sensors/scene/deletion</deletion_topic>
      </plugin>

      <!-- World control -->
      <plugin filename="WorldControl" name="World control">
        <ignition-gui>
          <title>World control</title>
          <property type="bool" key="showTitleBar">false</property>
          <property type="bool" key="resizable">false</property>
          <property type="double" key="height">72</property>
          <property type="double" key="width">121</property>
          <property type="double" key="z">1</property>

          <property type="string" key="state">floating</property>
          <anchors target="3D View">
            <line own="left" target="left"/>
            <line own="bottom" target="bottom"/>
          </anchors>
        </ignition-gui>

        <play_pause>true</play_pause>
        <step>true</step>
        <start_paused>true</start_paused>
        <service>/world/sensors/control</service>
        <stats_topic>/world/sensors/stats</stats_topic>

      </plugin>

      <!-- World statistics -->
      <plugin filename="WorldStats" name="World stats">
        <ignition-gui>
          <title>World stats</title>
          <property type="bool" key="showTitleBar">false</property>
          <property type="bool" key="resizable">false</property>
          <property type="double" key="height">110</property>
          <property type="double" key="width">290</property>
          <property type="double" key="z">1</property>

          <property type="string" key="state">floating</property>
          <anchors target="3D View">
            <line own="right" target="right"/>
            <line own="bottom" target="bottom"/>
          </anchors>
        </ignition-gui>

        <sim_time>true</sim_time>
        <real_time>true</real_time>
        <real_time_factor>true</real_time_factor>
        <iterations>true</iterations>
        <topic>/world/sensors/stats</topic>
      </plugin>
    </gui>

    <light type="directional" name="sun">
      <cast_shadows>true</cast_shadows>
      <pose>0 0 10 0 0 0</pose>
      <diffuse>0.8 0.8 0.8 1</diffuse>
      <specular>0.2 0.2 0.2 1</specular>
      <attenuation>
        <range>1000</range>
        <constant>0.9</constant>
        <linear>0.01</linear>
        <quadratic>0.001</quadratic>
      </attenuation>
      <direction>-0.5 0.1 -0.9</direction>
    </light>

    <model name="ground_plane">
      <static>true</static>
      <link name="link">
        <collision name="collision">
          <geometry>
            <plane>
              <normal>0 0 1</normal>
            </plane>
          </geometry>
        </collision>
        <visual name="visual">
          <geometry>
            <plane>
              <normal>0 0 1</normal>
              <size>100 100</size>
            </plane>
          </geometry>
          <material>
            <ambient>0.8 0.8 0.8 1</ambient>
            <diffuse>0.8 0.8 0.8 1</diffuse>
            <specular>0.8 0.8 0.8 1</specular>
            <emissive>0.8 0.8 0.8 1</emissive>
          </material>
        </visual>
      </link>
    </model>

    <model name="sensors_box">
      <pose>4 0 3.0 0 0.0 3.14</pose>
      <link name="link">
        <pose>0.05 0.05 0.05 0 0 0</pose>
        <inertial>
          <mass>0.1</mass>
          <inertia>
            <ixx>0.000166667</ixx>
            <iyy>0.000166667</iyy>
            <izz>0.000166667</izz>
          </inertia>
        </inertial>
        <collision name="collision">
          <geometry>
            <box>
              <size>0.1 0.1 0.1</size>
            </box>
          </geometry>
        </collision>
        <visual name="visual">
          <geometry>
            <box>
              <size>0.1 0.1 0.1</size>
            </box>
          </geometry>
        </visual>
        <sensor name="altimeter" type="altimeter">
          <always_on>1</always_on>
          <update_rate>30</update_rate>
          <visualize>true</visualize>
          <topic>altimeter</topic>
        </sensor>
        <sensor name="imu" type="imu">
          <always_on>1</always_on>
          <update_rate>100</update_rate>
          <visualize>true</visualize>
          <topic>imu</topic>
        </sensor>
        <sensor name="magnetometer" type="magnetometer">
          <always_on>1</always_on>
          <update_rate>100</update_rate>
          <visualize>true</visualize>
          <topic>magnetometer</topic>
        </sensor>
      </link>
    </model>

  </world>
</sdf><|MERGE_RESOLUTION|>--- conflicted
+++ resolved
@@ -15,53 +15,28 @@
       <real_time_factor>1.0</real_time_factor>
     </physics>
     <plugin
-<<<<<<< HEAD
       filename="libignition-gazebo0-physics-system.so"
-      name="ignition::gazebo::systems::v0::Physics">
+      name="ignition::gazebo::systems::Physics">
     </plugin>
     <plugin
       filename="libignition-gazebo0-altimeter-system.so"
-      name="ignition::gazebo::systems::v0::Altimeter">
+      name="ignition::gazebo::systems::Altimeter">
     </plugin>
     <plugin
       filename="libignition-gazebo0-imu-system.so"
-      name="ignition::gazebo::systems::v0::Imu">
+      name="ignition::gazebo::systems::Imu">
     </plugin>
     <plugin
       filename="libignition-gazebo0-magnetometer-system.so"
-      name="ignition::gazebo::systems::v0::Magnetometer">
+      name="ignition::gazebo::systems::Magnetometer">
     </plugin>
     <plugin
       filename="libignition-gazebo0-user-commands-system.so"
-      name="ignition::gazebo::systems::v0::UserCommands">
+      name="ignition::gazebo::systems::UserCommands">
     </plugin>
     <plugin
       filename="libignition-gazebo0-systems.so"
-      name="ignition::gazebo::systems::v0::SceneBroadcaster">
-=======
-      filename="libignition-gazebo-physics-system.so"
-      name="ignition::gazebo::systems::Physics">
-    </plugin>
-    <plugin
-      filename="libignition-gazebo-altimeter-system.so"
-      name="ignition::gazebo::systems::Altimeter">
-    </plugin>
-    <plugin
-      filename="libignition-gazebo-imu-system.so"
-      name="ignition::gazebo::systems::Imu">
-    </plugin>
-    <plugin
-      filename="libignition-gazebo-magnetometer-system.so"
-      name="ignition::gazebo::systems::Magnetometer">
-    </plugin>
-    <plugin
-      filename="libignition-gazebo-user-commands-system.so"
-      name="ignition::gazebo::systems::UserCommands">
-    </plugin>
-    <plugin
-      filename="libignition-gazebo-systems.so"
       name="ignition::gazebo::systems::SceneBroadcaster">
->>>>>>> 38b1f940
     </plugin>
 
     <gui fullscreen="0">
